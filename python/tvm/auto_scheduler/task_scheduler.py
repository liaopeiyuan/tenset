--- conflicted
+++ resolved
@@ -31,11 +31,7 @@
 import numpy as np
 
 from .search_policy import SearchPolicy, SketchPolicy, PreloadMeasuredStates
-<<<<<<< HEAD
-from .cost_model import RandomModel, XGBModel, MLPModel
-=======
-from .cost_model import RandomModel, XGBModel, LGBModel
->>>>>>> ec540f10
+from .cost_model import RandomModel, XGBModel, MLPModel, LGBModel
 from .utils import array_mean
 from .measure import ProgramMeasurer, EmptyBuilder, EmptyRunner
 from .measure_record import RecordReader
@@ -112,7 +108,6 @@
             if few_shot_learning == 'plus_mix_task' or few_shot_learning == 'plus_per_task':
                 # load base model
                 cost_model.load(load_model_file)
-<<<<<<< HEAD
                 cost_model.model.few_shot_learning = few_shot_learning
                 dataset_file = 'tmp_dataset.pkl'
                 make_dataset_from_log_file([load_log_file], dataset_file, min_sample_size=1)
@@ -125,11 +120,6 @@
                 elif load_log_file:
                     logger.info("TaskScheduler: Reload measured states and train the model...")
                     cost_model.update_from_file(load_log_file)
-
-=======
-            elif load_log_file:
-                logger.info("TaskScheduler: Reload measured states and train the model...")
-                cost_model.update_from_file(load_log_file)
         elif model_type in ['lgbm', 'lgbm-no-update']:
             if model_type == 'lgbm-no-update':
                 disable_cost_model_update = True
@@ -143,7 +133,6 @@
             elif load_log_file:
                 logger.info("TaskScheduler: Reload measured states and train the model...")
                 cost_model.update_from_file(load_log_file)
->>>>>>> ec540f10
         elif model_type == "random":
             cost_model = RandomModel()
         else:
