# Licensed to the Apache Software Foundation (ASF) under one
# or more contributor license agreements.  See the NOTICE file
# distributed with this work for additional information
# regarding copyright ownership.  The ASF licenses this file
# to you under the Apache License, Version 2.0 (the
# "License"); you may not use this file except in compliance
# with the License.  You may obtain a copy of the License at
#
#   http://www.apache.org/licenses/LICENSE-2.0
#
# Unless required by applicable law or agreed to in writing,
# software distributed under the License is distributed on an
# "AS IS" BASIS, WITHOUT WARRANTIES OR CONDITIONS OF ANY
# KIND, either express or implied.  See the License for the
# specific language governing permissions and limitations
# under the License.
# pylint: disable=invalid-name

""" The task scheduler that allocates the time resources when tuning multiple tasks together

The details of the "gradient" strategy below can be found in the section 6 of this paper:
L. Zheng, C. Jia, M. Sun, Z. Wu, C. Yu, et al. "Ansor : Generating High-Performance Tensor
Programs for Deep Learning." (OSDI 2020).
"""
import os
import time
import math
import logging
import pickle

import numpy as np

from .search_policy import SearchPolicy, SketchPolicy, PreloadMeasuredStates
<<<<<<< HEAD
from .cost_model import RandomModel, XGBModel, MLPModel
=======
from .cost_model import RandomModel, XGBModel, MLPModel, LGBModel
>>>>>>> da708820
from .utils import array_mean
from .measure import ProgramMeasurer, EmptyBuilder, EmptyRunner
from .measure_record import RecordReader
from .dataset import make_dataset_from_log_file
from . import _ffi_api

logger = logging.getLogger("auto_scheduler")


def make_search_policies(
    search_policy,
    search_policy_params,
    tasks,
    num_measures_per_round,
    verbose,
    load_model_file,
    load_log_file,
    adapative_training,
    disable_cost_model_update,
    few_shot_learning='base_only'
):
    """Make a list of search policies for a list of search tasks.
    It creates one policy per task.

    Parameters
    ----------
    search_policy: Union[str, List[SearchPolicy]]
        The name of search policy.
    search_policy_params: Dict[str, Any]]
        The parameters of the search policy.
    tasks: List[SearchTask]
        The list of all tasks
    num_measures_per_round: int
        The number of schedules to be measured at each search round.
        This should be the same as `TuningOptions.num_measures_per_round`
    verbose: int
        The verbosity level. 0 for silent.
    load_model_file: Optional[str]
        Load pre-trained model from this file. If this is None, the cost model will
        be trained from scratch.
    load_log_file: Optional[str]
        Load measurement records from this file. If it is not None, the status of the
        task scheduler, search policies and cost models will be restored according to this file.
    adapative_training: bool = False
        Option used by XGBModel to reduce the model training frequency when there're too
        many logs.
    few_shot_learning: Optional[str]
        Few shot learning types.

    Returns
    -------
    policies: List[SearchPolicy]
        The list of search policies
    """
    if search_policy == "default":
        search_policy = "sketch.xgb"

    if isinstance(search_policy, str):
        policy_type, model_type = search_policy.split(".")
        if model_type in ['xgb', 'xgb-no-update', 'mlp', 'mlp-no-update']:
            if model_type == 'xgb-no-update' or model_type == 'mlp-no-update':
                disable_cost_model_update = True
            if model_type in ['xgb', 'xgb-no-update']:
                cost_model = XGBModel(
                    num_warmup_sample=len(tasks) * num_measures_per_round,
                    disable_update=disable_cost_model_update,
                    few_shot_learning=few_shot_learning
                )
            else:
                cost_model = MLPModel(
                    disable_update=disable_cost_model_update,
                    few_shot_learning=few_shot_learning
                )
            if few_shot_learning == 'plus_mix_task' or few_shot_learning == 'plus_per_task':
                # load base model
<<<<<<< HEAD
<<<<<<< HEAD
=======
=======
>>>>>>> da708820
                cost_model.load(load_model_file)
                cost_model.model.few_shot_learning = few_shot_learning
                dataset_file = 'tmp_dataset.pkl'
                make_dataset_from_log_file([load_log_file], dataset_file, min_sample_size=1)
                local_dataset = pickle.load(open(dataset_file, 'rb'))
                cost_model.model.fit_local(local_dataset)
            else:
                if load_model_file and os.path.isfile(load_model_file):
                    logger.info("TaskScheduler: Load pretrained model...")
                    cost_model.load(load_model_file)
                elif load_log_file:
                    logger.info("TaskScheduler: Reload measured states and train the model...")
                    cost_model.update_from_file(load_log_file)
        elif model_type in ['lgbm', 'lgbm-no-update']:
            if model_type == 'lgbm-no-update':
                disable_cost_model_update = True
            cost_model = LGBModel(
                num_warmup_sample=len(tasks) * num_measures_per_round,
                disable_update=disable_cost_model_update,
            )
            if load_model_file and os.path.isfile(load_model_file):
                logger.info("TaskScheduler: Load pretrained model...")
>>>>>>> Merge with MLP models (#1)
                cost_model.load(load_model_file)
                cost_model.model.few_shot_learning = few_shot_learning
                dataset_file = 'tmp_dataset.pkl'
                make_dataset_from_log_file([load_log_file], dataset_file, min_sample_size=1)
                local_dataset = pickle.load(open(dataset_file, 'rb'))
                cost_model.model.fit_local(local_dataset)
            else:
                if load_model_file and os.path.isfile(load_model_file):
                    logger.info("TaskScheduler: Load pretrained model...")
                    cost_model.load(load_model_file)
                elif load_log_file:
                    logger.info("TaskScheduler: Reload measured states and train the model...")
                    cost_model.update_from_file(load_log_file)

        elif model_type == "random":
            cost_model = RandomModel()
        else:
            raise ValueError("Invalid search policy: " + search_policy)

        if policy_type == "sketch":
            if load_log_file:
                # use the log file to restore the status of search policies.
                init_search_callbacks = [PreloadMeasuredStates(load_log_file)]
            else:
                init_search_callbacks = None
            search_policies = [
                SketchPolicy(
                    task,
                    cost_model,
                    params=search_policy_params,
                    verbose=verbose,
                    init_search_callbacks=init_search_callbacks,
                )
                for task in tasks
            ]
        else:
            raise ValueError("Invalid search policy: " + search_policy)
    else:
        # check type
        assert isinstance(search_policy, (tuple, list))
        for item in search_policy:
            assert isinstance(item, SearchPolicy)
        search_policies = search_policy

    return search_policies


def derive_similarity_tag(dag, log_base=1.618):
    """Derive the tag for similarity check from one computational DAG.
    The DAGs with the same tag are considered as similar tasks.

    The tag format is <op1-tag>_<op2-tag> ... <log(flop)>.

    If the tag is "", then the task is not considered to be similar to any other tasks.

    Parameters
    ----------
    dag: ComputeDAG
        The input computational DAG
    log_base: float = 1.618
        The base of log to normalize FLOPS

    Returns
    -------
    tag: str
        The tag of this computational DAG.
    """
    ret = ""
    for op in dag.ops:
        tag = op.attrs.get("auto_scheduler_task_scheduler_tag", None)
        if tag:
            ret += op.attrs["auto_scheduler_task_scheduler_tag"] + "_"
    if ret:
        ret += "%d" % int(math.log(dag.flop_ct + 1, log_base))
    return ret


class TaskScheduler:
    """
    Allocate the time resources when tuning multiple tasks together.
    This implements two strategies: "round-robin" and "gradient".

    Parameters
    ----------
    tasks: List[SearchTask]
        All tasks to tune
    task_weights: Optional[List[float]]
        The weights of tasks.
        If provided, the task scheduler will set the objective function to
        sum(weight[t] * latency[t]), where weight[t] is the weight of a task
        and the lantecy[t] is the lantecy of the task.
        If not provided, the task scheduer will assign equal weights to all
        tasks (i.e., the objective function is sum(latency[t])).
    objective_func: Optional[Callable[List[float] -> float]]
        The objective function to be minimized.
        The objective function accepts the current latencies of all tasks and returns the
        objective.
        If not provided, the objective is the weighted sum of the latencies of all tasks.
    strategy: str = "gradient"
        The scheduling strategy.
        "round-robin": Tune tasks in round robin order.
        "gradient" : Tune tasks with gradient descent.
    load_model_file: Optional[str]
        Load pre-trained model from this file. If this is None, the cost model will
        be trained from scratch.
    load_log_file: Optional[str]
        Load measurement records from this file. If it is not None, the status of the
        task scheduler, search policies and cost models will be restored according to this file.
    verbose: int = 1
        The level of verbosity. 0 means silent.
    alpha: float = 0.2
        The parameter used for 'gradient' strategy
    beta: float = 2
        The parameter used for 'gradient' strategy
    backward_window_size: int = 3
        The parameter used for 'gradient' strategy
    callbacks: Optional[List[TaskSchedulerCallback]]
        The task scheduler callbacks that will be called before and after tuning a task.
        If None, PrintTableInfo and LogEstimatedLatency callback will be used.
    """

    def __init__(
        self,
        tasks,
        task_weights=None,
        objective_func=None,
        strategy="gradient",
        load_model_file: str = None,
        load_log_file: str = None,
        alpha: float = 0.2,
        beta: float = 2,
        gamma: float = 0.5,
        backward_window_size: int = 3,
        callbacks=None,
    ):
        self.tasks = tasks
        if objective_func:  # use custom objective function
            self.objective_func = objective_func
        else:  # use weighted sum
            if task_weights:
                self.objective_func = lambda costs: sum(c * w for c, w in zip(costs, task_weights))
            else:
                self.objective_func = sum

        self.strategy = strategy
        self.load_log_file = load_log_file
        self.load_model_file = load_model_file
        self.alpha = alpha
        self.beta = beta
        self.gamma = gamma
        self.backward_window_size = backward_window_size
        self.callbacks = (
            callbacks
            if callbacks is not None
            else [PrintTableInfo(), LogEstimatedLatency("total_latency.tsv")]
        )

        assert len(self.tasks) != 0, "No tasks"
        assert self.strategy in ["round-robin", "gradient"]

        # task_cts[i] saves how many times task i is tuned
        self.task_cts = [0 for _ in range(len(self.tasks))]

        # task_best_cts[i] saves the round task i found the best latency
        self.task_best_cts = [0 for _ in range(len(self.tasks))]

        # task_costs_history[i] saves the latency history of task i
        self.task_costs_history = [[] for _ in range(len(self.tasks))]

        # best_costs[i] saves the best latency of task i
        self.best_costs = 1e10 * np.ones(len(self.tasks))
        self.cur_score = self._compute_score(self.best_costs)

        self.tune_option = self.measurer = self.search_policies = None
        self.ct = self.best_ct = self.best_score = self.tic = None
        self.num_measures_per_round = None
        self.dead_tasks = set()

        # Build similarity groups
        self.task_tags = []  # task_id -> tag
        self.tag_to_group_id = {}  # tag -> group_id
        self.group_task_ids = []  # group_id -> all task ids in this group
        self.flop_cts = []  # task_id -> the number of floating ops
        for i, task in enumerate(self.tasks):
            tag = derive_similarity_tag(task.compute_dag)
            self.task_tags.append(tag)
            self.flop_cts.append(task.compute_dag.flop_ct)
            if not tag:
                continue

            if tag not in self.tag_to_group_id:
                self.tag_to_group_id[tag] = len(self.tag_to_group_id)
                self.group_task_ids.append([])
            self.group_task_ids[self.tag_to_group_id[tag]].append(i)

    def tune(
        self,
        tune_option,
        search_policy="default",
        search_policy_params=None,
        adapative_training=False,
        per_task_early_stopping=None,
    ):
        """Tune a batch of tasks together.

        Parameters
        ----------
        tune_option: TuningOptions
            The tuning options applied to all tasks.
        search_policy: : Union[str, List[SearchPolicy]] = "default"
            The list of search policies.
            If it is str,
            "default" for the default policy (SketchPolicy + XGBModel),
            "sketch.xgb" for SketchPolicy + XGBModel,
            "sketch.random" for SketchPolicy + RandomModel.
        search_policy_params : Optional[Dict[str, Any]]
            The parameters of the search policy
        adapative_training : bool = False
            Option used by XGBModel to reduce the model training frequency when there're
            too many logs.
        per_task_early_stopping : Optional[int]
            Stop tuning a task early if getting no improvement after n measurements.
        """
        # init members
        self.tune_option = tune_option
        self.early_stopping_all = (
            1e20 if tune_option.early_stopping < 0 else tune_option.early_stopping
        )
        self.early_stopping_task = (
            1e20 if per_task_early_stopping is None else per_task_early_stopping
        )

        if tune_option.num_measure_trials < 0:
            # Do no run measurement, but run search and generate one records for each task.
            self.measurer = ProgramMeasurer(EmptyBuilder(), EmptyRunner(),
                                            tune_option.measure_callbacks, tune_option.verbose)
            num_measure_trials = len(self.tasks)
            disable_cost_model_update = True
        else:
            num_measure_trials = tune_option.num_measure_trials
            self.measurer = ProgramMeasurer(
                tune_option.builder,
                tune_option.runner,
                tune_option.measure_callbacks,
                tune_option.verbose,
            )
            disable_cost_model_update = False

        self.ct = self.best_ct = 0
        self.tic = time.time()

        # reset num_measures_per_round to make sure every task is tuned at least once
        self.num_measures_per_round = min(
            tune_option.num_measures_per_round, num_measure_trials // len(self.tasks)
        )
        if self.num_measures_per_round <= 0:
            raise ValueError("num_measure_trials is too small. Please set it to a higher value.")

        # restore the status of the task scheduler from a log file
        if self.load_log_file:
            self._restore_status(self.load_log_file, self.num_measures_per_round)

        # make one search policy for one task
        self.search_policies = make_search_policies(
            search_policy,
            search_policy_params,
            self.tasks,
            self.num_measures_per_round,
            tune_option.verbose,
            self.load_model_file,
            self.load_log_file,
            adapative_training,
            disable_cost_model_update,
        )

        # do a round robin first to warm up
        for idx in range(len(self.tasks)):
            # skip warming up this task if it has been tuned before (restored from the log file)
            if not self.task_cts[idx]:
                self._tune_task(idx)
        self.best_ct = self.ct
        self.best_score = self.cur_score

        # use the specific strategy to choose workload to tune
        task_idx = -1
        while self.ct < num_measure_trials and len(self.dead_tasks) < len(self.tasks):
            if self.strategy == "round-robin":
                task_idx = (task_idx + 1) % len(self.tasks)
                while task_idx in self.dead_tasks:
                    task_idx = (task_idx + 1) % len(self.tasks)
            elif self.strategy == "gradient":
                gradients = []
                for i in range(len(self.tasks)):
                    if i in self.dead_tasks:
                        gradients.append(0)
                        continue

                    # compute gradient from chain rule : (delta f / delta g_i)
                    delta = 1e-4
                    new_costs = list(self.best_costs)
                    new_costs[i] -= delta
                    chain_grad = (
                        self._compute_score(self.best_costs) - self._compute_score(new_costs)
                    ) / delta

                    # compute (g_i(t_i) - g(t_i - \Delta t)) / (\Delta t)
                    if (
                        self.task_cts[i] - 1 < len(self.task_costs_history[i])
                        and self.task_cts[i] - 1 - self.backward_window_size >= 0
                    ):
                        backward_grad = (
                            self.task_costs_history[i][self.task_cts[i] - 1]
                            - self.task_costs_history[i][
                                self.task_cts[i] - 1 - self.backward_window_size
                            ]
                        ) / self.backward_window_size
                    else:
                        backward_grad = 0

                    # compute (g_i(t_i + \Delta t) - g(t_i)) / (\Delta t)
                    g_next_1 = self.best_costs[i] - (self.best_costs[i] / self.task_cts[i])

                    g_next_2 = self.beta * 1e30
                    group_id = self.tag_to_group_id.get(self.task_tags[i], None)
                    if group_id is not None and len(self.group_task_ids[group_id]) > 1:
                        best_flops = max(
                            [
                                self.flop_cts[j] / self.best_costs[j]
                                for j in self.group_task_ids[group_id]
                            ]
                        )
                        g_next_2 = self.beta * self.flop_cts[i] / best_flops

                    g_next = min(g_next_1, g_next_2)
                    forward_grad = g_next - self.best_costs[i]

                    # combine all grads
                    grad = chain_grad * (
                        self.alpha * backward_grad + (1 - self.alpha) * forward_grad
                    )
                    assert grad <= 0
                    gradients.append(grad)

                if max(gradients) == min(gradients):
                    task_idx = np.random.choice(len(gradients))
                else:
                    task_idx = np.argmin(gradients)
            else:
                raise ValueError("Invalid strategy: " + self.strategy)

            self._tune_task(task_idx)
            self._adjust_similarity_group(task_idx)

            if self.cur_score < self.best_score:
                self.best_score = self.cur_score
                self.best_ct = self.ct
            elif self.ct - self.best_ct >= self.early_stopping_all and all(
                cost < 1e9 for cost in self.best_costs
            ):
                if self.tune_option.verbose >= 1:
                    print(
                        "Stop early since no performance improvement in the last "
                        + str(self.early_stopping_all)
                        + " measurement trials."
                    )
                break

        for callback in self.callbacks:
            callback.finish(self)

    def transfer_tune(self,
        tune_option,
        search_policy="default",
        search_policy_params=None,
        adapative_training=False,
        per_task_early_stopping=None):

        # init members
        self.tune_option = tune_option
        self.early_stopping_all = (
            1e20 if tune_option.early_stopping < 0 else tune_option.early_stopping
        )
        self.early_stopping_task = (
            1e20 if per_task_early_stopping is None else per_task_early_stopping
        )

        if tune_option.num_measure_trials < 0:
            # Do no run measurement, but run search and generate one records for each task.
            self.measurer = ProgramMeasurer(EmptyBuilder(), EmptyRunner(),
                                            tune_option.measure_callbacks, tune_option.verbose)
            num_measure_trials = len(self.tasks)
            disable_cost_model_update = True
        else:
            num_measure_trials = tune_option.num_measure_trials
            self.measurer = ProgramMeasurer(
                tune_option.builder,
                tune_option.runner,
                tune_option.measure_callbacks,
                tune_option.verbose,
            )
            disable_cost_model_update = False

        self.ct = self.best_ct = 0
        self.tic = time.time()

        self.num_measures_per_round = min(
            tune_option.num_measures_per_round, num_measure_trials // len(self.tasks)
        )

        if self.num_measures_per_round <= 0:
            raise ValueError("num_measure_trials is too small. Please set it to a higher value.")

        # restore the status of the task scheduler from a log file
        if self.load_log_file:
            self._restore_status(self.load_log_file, self.num_measures_per_round)

        # make one search policy for one task
        self.search_policies = make_search_policies(
            search_policy,
            search_policy_params,
            self.tasks,
            self.num_measures_per_round,
            tune_option.verbose,
            self.load_model_file,
            self.load_log_file,
            adapative_training,
            disable_cost_model_update,
        )

        for idx in range(len(self.tasks) // 2):
            self._tune_task(idx)

        self.best_ct = self.ct
        self.best_score = self.cur_score

        self.search_policies = make_search_policies(
            search_policy,
            search_policy_params,
            self.tasks,
            self.num_measures_per_round,
            tune_option.verbose,
            self.load_model_file,
            self.load_log_file,
            adapative_training,
            disable_cost_model_update,
            few_shot_learning='plus_mix_task'
        )

        for idx in range(len(self.tasks) // 2, len(self.tasks)):
            self._tune_task(idx)

        self.best_ct = self.ct
        self.best_score = self.cur_score

        for callback in self.callbacks:
            callback.finish(self)


    def _tune_task(self, task_idx):
        """Tune the select task for one round"""

        # Run pre-tune callbacks
        for callback in self.callbacks:
            callback.pre_tune(self, task_idx)

        measure_inputs, measure_results = self.search_policies[task_idx].continue_search_one_round(
            self.num_measures_per_round, self.measurer
        )

        self.task_cts[task_idx] += 1

        for res in measure_results:
            cost = array_mean(res.costs)
            if cost < self.best_costs[task_idx]:
                self.task_best_cts[task_idx] = self.task_cts[task_idx]
                self.best_costs[task_idx] = cost

        # Stop tuning this task in the rest of the process if its search space has been
        # fully explored or it has no improvement for a long while.
        no_change_trials = (
            self.task_cts[task_idx] - self.task_best_cts[task_idx]
        ) * self.num_measures_per_round
        if len(measure_inputs) == 0 or no_change_trials > self.early_stopping_task:
            self.dead_tasks.add(task_idx)

        self.task_costs_history[task_idx].append(self.best_costs[task_idx])

        self.ct += len(measure_inputs)
        self.cur_score = self._compute_score(self.best_costs)

        # Run post-tune callbacks
        for callback in self.callbacks:
            callback.post_tune(self, task_idx)

    def _compute_score(self, costs):
        """compute the objective function"""
        return self.objective_func(costs)

    def _adjust_similarity_group(self, task_idx):
        """adjust the similarity group for the selected task"""
        group_id = self.tag_to_group_id.get(self.task_tags[task_idx], None)
        if group_id is None or len(self.group_task_ids[group_id]) <= 1:
            return

        group_ids = self.group_task_ids[group_id]
        best_group_flops = max([self.flop_cts[j] / self.best_costs[j] for j in group_ids])
        cur_flops = self.flop_cts[task_idx] / self.best_costs[task_idx]

        # if we tune a task for many times but it still cannot achieve
        # a similar speed to the fastest one in its group, this means this task
        # is actually not similar to other tasks in its group.
        # So we will remove it from its original group.
        if cur_flops < best_group_flops / self.beta and self.task_cts[task_idx] > 5 + max(
            self.task_cts[j] for j in group_ids if j != task_idx
        ):
            self.task_tags[task_idx] = None
            group_ids.remove(task_idx)

    def _restore_status(self, log_file, num_measures_per_round):
        """restore task_cts and best_costs from a log file"""
        str_target = str(self.tasks[0].target)
        workload_key_to_task_id = {t.workload_key: i for i, t in enumerate(self.tasks)}
        total_ct = -1

        for total_ct, (inp, res) in enumerate(RecordReader(log_file)):
            if str(inp.task.target) != str_target:
                continue
            task_idx = workload_key_to_task_id.get(inp.task.workload_key, None)
            if task_idx is None:
                continue

            self.task_cts[task_idx] += 1

            if res.error_no == 0:
                cost = array_mean(res.costs)
                if cost < self.best_costs[task_idx]:
                    self.best_costs[task_idx] = cost
                    self.task_best_cts[task_idx] = self.task_cts[task_idx]

        for idx in range(len(self.tasks)):
            if self.task_cts[idx] - self.task_best_cts[idx] > self.early_stopping_task:
                self.dead_tasks.add(idx)

            # The computation of taks_cts is just an estimation.
            # The estimation may not be accurate if the log file is changed externally or
            # `num_measures_per_round` is different from the last tuning.
            self.task_cts[idx] = int(self.task_cts[idx] / num_measures_per_round + 0.5)
            self.task_best_cts[idx] = int(self.task_best_cts[idx] / num_measures_per_round + 0.5)
            self.task_costs_history[idx].append(self.best_costs[idx])

        self.cur_score = self._compute_score(self.best_costs)

        logger.info("TaskScheduler: Loaded %d measurement records from %s", total_ct + 1, log_file)


class TaskSchedulerCallback:
    """The base class of task scheduler callback functions. """

    def pre_tune(self, task_scheduler, task_id):
        """The callback before tuning each task.

        Parameters
        ----------
        task_scheduler: TaskScheduler
            The task scheduler.
        task_id: int
            The task ID going to be tuned.
        """
        # Do nothing by default

    def post_tune(self, task_scheduler, task_id):
        """The callback after tuning each task.

        Parameters
        ----------
        task_scheduler: TaskScheduler
            The task scheduler.
        task_id: int
            The task ID be tuned.
        """
        # Do nothing by default

    def finish(self, task_scheduler):
        """The callback after finishing tuning all tasks"""
        pass


class PrintTableInfo(TaskSchedulerCallback):
    """The callback that prints a table of current progress."""

    def pre_tune(self, task_scheduler, task_id):
        if task_scheduler.tune_option.verbose < 1:
            return

        _ffi_api.PrintTitle("Task Scheduler")
        print("|  ID  | Latency (ms) | Speed (GFLOPS) | Trials |")
        print("-------------------------------------------------")

        # content
        for i in range(len(task_scheduler.tasks)):
            id_str = "%d" % i
            latency_str = (
                "%.3f" % (1e3 * task_scheduler.best_costs[i])
                if task_scheduler.best_costs[i] < 1e9
                else "-"
            )
            speed_str = (
                "%.2f"
                % (task_scheduler.tasks[i].compute_dag.flop_ct / task_scheduler.best_costs[i] / 1e9)
                if task_scheduler.best_costs[i] < 1e9
                else "-"
            )
            trials_str = "%d" % (task_scheduler.task_cts[i] * task_scheduler.num_measures_per_round)
            print("| %4s | %12s | % 14s | %6s |" % (id_str, latency_str, speed_str, trials_str))
        print("-------------------------------------------------")

        # overall info
        if all(cost < 1e9 for cost in task_scheduler.best_costs):
            total_latency_str = "%.3f" % (task_scheduler.cur_score * 1e3)
        else:
            total_latency_str = "-"
        print(
            "Estimated total latency: %s ms\tTrials: %d\tUsed time : %.0f s\tNext ID: %d\t"
            % (
                total_latency_str,
                task_scheduler.ct,
                time.time() - task_scheduler.tic,
                task_id,
            )
        )

    def finish(self, task_scheduler):
        self.pre_tune(task_scheduler, -1)


class LogEstimatedLatency(TaskSchedulerCallback):
    """Log the estimated latency to the file after tuning a task.

    Parameters
    ----------
    log_file: str
        The log file path.
    """

    def __init__(self, log_file):
        if os.path.exists(log_file):  # Remove existing log
            os.remove(log_file)

        self.log_file = log_file

    def post_tune(self, task_scheduler, task_id):
        if all(cost < 1e9 for cost in task_scheduler.best_costs):
            total_latency_str = "%.3f" % (task_scheduler.cur_score * 1e3)
        else:
            total_latency_str = "N/A"

        with open(self.log_file, "a") as filep:
            filep.write(
                "ElapsedTime(s)\t%.0f\tEstimatedLatency(ms)\t%s\tTrials\t%d\n"
                % (
                    time.time() - task_scheduler.tic,
                    total_latency_str,
                    task_scheduler.ct,
                )
            )
            filep.flush()<|MERGE_RESOLUTION|>--- conflicted
+++ resolved
@@ -31,11 +31,7 @@
 import numpy as np
 
 from .search_policy import SearchPolicy, SketchPolicy, PreloadMeasuredStates
-<<<<<<< HEAD
-from .cost_model import RandomModel, XGBModel, MLPModel
-=======
 from .cost_model import RandomModel, XGBModel, MLPModel, LGBModel
->>>>>>> da708820
 from .utils import array_mean
 from .measure import ProgramMeasurer, EmptyBuilder, EmptyRunner
 from .measure_record import RecordReader
@@ -111,11 +107,6 @@
                 )
             if few_shot_learning == 'plus_mix_task' or few_shot_learning == 'plus_per_task':
                 # load base model
-<<<<<<< HEAD
-<<<<<<< HEAD
-=======
-=======
->>>>>>> da708820
                 cost_model.load(load_model_file)
                 cost_model.model.few_shot_learning = few_shot_learning
                 dataset_file = 'tmp_dataset.pkl'
@@ -138,7 +129,6 @@
             )
             if load_model_file and os.path.isfile(load_model_file):
                 logger.info("TaskScheduler: Load pretrained model...")
->>>>>>> Merge with MLP models (#1)
                 cost_model.load(load_model_file)
                 cost_model.model.few_shot_learning = few_shot_learning
                 dataset_file = 'tmp_dataset.pkl'
