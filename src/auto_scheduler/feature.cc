/*
 * Licensed to the Apache Software Foundation (ASF) under one
 * or more contributor license agreements.  See the NOTICE file
 * distributed with this work for additional information
 * regarding copyright ownership.  The ASF licenses this file
 * to you under the Apache License, Version 2.0 (the
 * "License"); you may not use this file except in compliance
 * with the License.  You may obtain a copy of the License at
 *
 *   http://www.apache.org/licenses/LICENSE-2.0
 *
 * Unless required by applicable law or agreed to in writing,
 * software distributed under the License is distributed on an
 * "AS IS" BASIS, WITHOUT WARRANTIES OR CONDITIONS OF ANY
 * KIND, either express or implied.  See the License for the
 * specific language governing permissions and limitations
 * under the License.
 */

/*!
 * \file auto_scheduler/feature.cc
 * \brief Feature extraction for the cost model
 */

#include <tvm/arith/analyzer.h>
#include <tvm/auto_scheduler/feature.h>
#include <tvm/auto_scheduler/measure.h>
#include <tvm/auto_scheduler/measure_record.h>
#include <tvm/runtime/registry.h>
#include <tvm/support/parallel_for.h>
#include <tvm/te/operation.h>
#include <tvm/te/schedule_pass.h>
#include <tvm/tir/analysis.h>
#include <tvm/tir/op_attr_types.h>
#include <tvm/tir/stmt_functor.h>
#include <tvm/tir/transform.h>
#include <tvm/target/codegen.h>
#include <tvm/target/target.h>

#include <algorithm>
#include <cmath>
#include <numeric>
#include <unordered_map>
#include <vector>

#include "search_policy/utils.h"
#include "utils.h"

namespace tvm {
// import the function from driver_api.cc
void GetBinds(const Array<te::Tensor>& args, bool compact,
              const std::unordered_map<te::Tensor, tir::Buffer>& binds,
              Map<te::Tensor, tir::Buffer>* out_binds, Array<ObjectRef>* out_arg_list);
}  // namespace tvm

namespace tvm {
namespace auto_scheduler {

using namespace tvm::tir;
using arith::Analyzer;
using arith::ConstIntBound;

template <class T>
using BufferMap = std::unordered_map<Buffer, T, ObjectHash, ObjectEqual>;

// The number of samples to extract for arithmetic intensity curves
static const int ARITH_INTENSITY_CURVE_SAMPLE_N = 10;

// Annotation position encoding
enum class AnnotationPosType : int {
  kPosNone = 0,           // Does not have this kind of annotation
  kPosInnerSpatial = 1,   // The annotated iterator is the innermost spatial iterator
  kPosMiddleSpatial = 2,  // The annotated iterator is a middle spatial iterator
  kPosOuterSpatial = 3,   // The annotated iterator is the outermost spatial iterator
  kPosInnerReduce = 4,    // The annotated iterator is the innermost reduce iterator
  kPosMiddleReduce = 5,   // The annotated iterator is a middle reduce iterator
  kPosOuterReduce = 6,    // The annotated iterator is the outermost reduce iterator
  kPosMixed = 7           // The annotated iterator is a mixed space and reduce iterator
};

// Buffer access type
enum class BufferAccessType : int { kRead = 0, kWrite = 1, kReadWrite = 2, kUnknownRW = 3 };

// Accesses to a buffer
struct BufferAccess {
  // data reuse type
  BufferAccessType acc_type{BufferAccessType::kUnknownRW};
  // Use a two-dimensional array to store multiple multi-dimensional accesses.
  // The innermost vector stores the multi-dimensional indices of one access.
  std::vector<std::vector<PrimExpr>> indices;
};

// Data reuse type
enum class ReuseType : int { kLoopMultipleRead = 0, kSerialMultipleReadWrite = 1, kNoReuse = 2 };

// Feature for an access of a buffer
struct BufferAccessFeature {
  std::string buffer_name;        // The name of the buffer
  BufferAccessType acc_type;      // The type of the access
  float bytes;                    // The touched memory in bytes
  float unique_bytes;             // The touched unique memory in bytes
  float lines;                    // The number of touched cache lines
  float unique_lines;             // The number touched unique cache lines
  ReuseType reuse_type;           // Tye type of data reuse
  float reuse_dis_iter;           // The reuse distance in iterator number
  float reuse_dis_bytes;          // The reuse distance in total touched bytes
  float reuse_ct;                 // The reuse ratio
  float bytes_d_reuse_ct;         // bytes / reuse_ct
  float unique_bytes_d_reuse_ct;  // unique_bytes / reuse_ct
  float lines_d_reuse_ct;         // lines / reuse_ct
  float unique_lines_d_reuse_ct;  // unique_lines / reuse_ct
  float stride;                   // The stride in access
};

// Feature set of a BufferStore statement
struct FeatureSet {
  // Group 1: Computation related features
  float float_mad;                  // The number of float MAD (Multiply–add) ops
  float float_addsub;               // The number of float add and sub ops
  float float_mul;                  // The number of float multiply ops
  float float_divmod;               // The number of float div and mod ops
  float float_cmp;                  // The number of float comparison ops
  float float_math_func;            // The number of float math func calls
  float float_other_func;           // The number of other float func calls
  float int_mad;                    // The number of integer MAD (Multiply–add) ops
  float int_addsub;                 // The number of integer add and sub ops
  float int_mul;                    // The number of float multiply ops
  float int_divmod;                 // The number of float div and mod ops
  float int_cmp;                    // The number of float comparison ops
  float int_math_func;              // The number of float math func calls
  float int_other_func;             // The number of other float func calls
  float bool_op;                    // The number of bool ops
  float select_op;                  // The number of select ops
  float vec_num;                    // The number of vectorized iterators
  float vec_prod;                   // The product of the lengths of vectorized iterators
  float vec_len;                    // The length of the innermost vectorized iterator
  AnnotationPosType vec_type;       // The type of vectorization position
  float unroll_num;                 // The number of unrolled iterators
  float unroll_prod;                // The product of the lengths of vectorized iterators
  float unroll_len;                 // The length of the innermost unrolled iterator
  AnnotationPosType unroll_type;    // The type of unroll position
  float parallel_num;               // The number of paralleled iterators
  float parallel_prod;              // The product of the lengths of paralleled iterators
  float parallel_len;               // The length of the innermost paralleled iterators
  AnnotationPosType parallel_type;  // The type of parallel position
  float is_gpu;                     // Whether it is a GPU task
  float blockIdx_x_len;             // The length of blockIdx.x
  float blockIdx_y_len;             // The length of blockIdx.y
  float blockIdx_z_len;             // The length of blockIdx.z
  float threadIdx_x_len;            // The length of threadIdx.x
  float threadIdx_y_len;            // The length of threadIdx.y
  float threadIdx_z_len;            // The length of threadIdx.z
  float vthread_len;                // The length of virtual thread

  // Group 2: Buffer access related features (per buffer)
  std::vector<BufferAccessFeature> access_feas;

  // Group 3: Arithmetic intensity related features
  float arith_intensity_curve[ARITH_INTENSITY_CURVE_SAMPLE_N];  // points sampled from the
                                                                // arithmetic intensity curve

  // Group 4: Allocation related features
  float alloc_size;        // The size of allocated buffer in bytes
  float alloc_outer_prod;  // The product of lengths of loops outside the scope of the allocation
  float alloc_inner_prod;  // The product of lengths of loops inside the score of the allocation
  float alloc_prod;        // alloc_outer_prod * alloc_inner_prod

  // Group 5: Outer scope related features
  float outer_prod;            // The product of lengths of outer loops
  float num_loops;             // The number of outer loops
  float auto_unroll_max_step;  // The value of pragma "auto_unroll_max_step"
};

// Return whether a var is in an expr
bool VarInExpr(const Var& var, const PrimExpr& expr) {
  bool find = false;

  PostOrderVisit(expr, [&find, &var](const ObjectRef& node) {
    if (find) {
      return;
    }

    if (const VarNode* op = node.as<VarNode>()) {
      if (op == var.get()) {
        find = true;
      }
    }
  });

  return find;
}

// Get position encoding for annotation
AnnotationPosType GetAnnotationPosEncoding(const Var& var, const Array<PrimExpr>& spatial_args,
                                           const Array<IterVar>& axis,
                                           const Array<IterVar>& reduce_axis) {
  // Try to match spatial args first
  size_t find_i = 0;
  size_t find_ct = 0;
  for (size_t i = 0; i < spatial_args.size(); ++i) {
    if (VarInExpr(var, spatial_args[i])) {
      find_i = i;
      find_ct += 1;
    }
  }

  if (find_ct == 0) {
    // If it is not found in spacial args, then it is a reduce iterator.
    // Use name to match
    const std::string& var_name = var->name_hint;
    for (size_t i = 0; i < reduce_axis.size(); ++i) {
      if (var_name.find(reduce_axis[i]->var->name_hint) != std::string::npos) {
        find_i = i;
        find_ct++;
      }
    }
    if (find_ct >= 1) {
      if (find_i == 0) {
        return AnnotationPosType::kPosInnerReduce;
      } else if (find_i == reduce_axis.size() - 1) {
        return AnnotationPosType::kPosOuterReduce;
      } else {
        return AnnotationPosType::kPosMiddleReduce;
      }
    } else {
      // If the axis is not found in both spatial args and reduce axis,
      // then this stage must compute_at somewhere under this axis and this axis is simplified out
      // We assume it is an outer spatial
      return AnnotationPosType::kPosOuterSpatial;
    }
  } else if (find_ct == 1) {
    if (find_i == spatial_args.size() - 1) {
      return AnnotationPosType::kPosInnerSpatial;
    } else if (find_i == 0) {
      return AnnotationPosType::kPosOuterSpatial;
    } else {
      return AnnotationPosType::kPosMiddleSpatial;
    }
  } else {
    return AnnotationPosType::kPosMixed;
  }
}

// Return the extent of a for loop
int64_t GetLoopExtent(const ForNode* node) {
  auto pint = node->extent.as<IntImmNode>();
  if (pint != nullptr) {
    return pint->value;
  } else {
    return 1;
  }
}

// Count math ops in an expr
class MathOpCounter : public StmtExprVisitor {
 public:
#define VisitBinary(Type, float_ct, int_ct) \
  void VisitExpr_(const Type* op) final {   \
    if (op->a.dtype().is_float()) {         \
      float_ct++;                           \
    } else {                                \
      int_ct++;                             \
    }                                       \
    StmtExprVisitor::VisitExpr_(op);        \
  }

  VisitBinary(AddNode, float_addsub, int_addsub);
  VisitBinary(SubNode, float_addsub, int_addsub);
  VisitBinary(MulNode, float_mul, int_mul);
  VisitBinary(DivNode, float_divmod, int_divmod);
  VisitBinary(ModNode, float_divmod, int_divmod);
  VisitBinary(FloorDivNode, float_divmod, int_divmod);
  VisitBinary(FloorModNode, float_divmod, int_divmod);
  VisitBinary(MaxNode, float_cmp, int_cmp);
  VisitBinary(MinNode, float_cmp, int_cmp);
  VisitBinary(EQNode, float_cmp, int_cmp);
  VisitBinary(NENode, float_cmp, int_cmp);
  VisitBinary(LTNode, float_cmp, int_cmp);
  VisitBinary(LENode, float_cmp, int_cmp);
  VisitBinary(GTNode, float_cmp, int_cmp);
  VisitBinary(GENode, float_cmp, int_cmp);

#undef VisitBinary

  void VisitExpr_(const AndNode* op) final {
    bool_op++;
    StmtExprVisitor::VisitExpr_(op);
  }
  void VisitExpr_(const OrNode* op) final {
    bool_op++;
    StmtExprVisitor::VisitExpr_(op);
  }
  void VisitExpr_(const NotNode* op) final {
    bool_op++;
    StmtExprVisitor::VisitExpr_(op);
  }
  void VisitExpr_(const SelectNode* op) final {
    select_op++;
    StmtExprVisitor::VisitExpr_(op);
  }

  void VisitExpr_(const CallNode* op) final {
    auto* pop = op->op.as<OpNode>();
    ICHECK(pop != nullptr);
    auto effect_kind = op_call_effect_[GetRef<Op>(pop)];
    bool is_pure =
        effect_kind == CallEffectKind::kPure || effect_kind == CallEffectKind::kExprAnnotation;

    if (is_pure) {
      if (op->dtype.is_float()) {
        float_math_func++;
      } else {
        int_math_func++;
      }
    } else {
      if (op->dtype.is_float()) {
        float_other_func++;
      } else {
        int_other_func++;
      }
    }
    StmtExprVisitor::VisitExpr_(op);
  }

  // todo(merrymercy): Detect MAD (Multiply–add)
  size_t float_mad{0};         // The number of float MAD (Multiply–add) ops
  size_t float_addsub{0};      // The number of float add and sub ops
  size_t float_mul{0};         // The number of float multiply ops
  size_t float_divmod{0};      // The number of float div and mod ops
  size_t float_cmp{0};         // The number of float comparison ops
  size_t float_math_func{0};   // The number of float math func calls
  size_t float_other_func{0};  // The number of other float func calls
  size_t int_mad{0};           // The number of integer MAD (Multiply–add) ops
  size_t int_addsub{0};        // The number of integer add and sub ops
  size_t int_mul{0};           // The number of float multiply ops
  size_t int_divmod{0};        // The number of float div and mod ops
  size_t int_cmp{0};           // The number of float comparison ops
  size_t int_math_func{0};     // The number of float math func calls
  size_t int_other_func{0};    // The number of other float func calls
  size_t bool_op{0};           // The number of bool ops
  size_t select_op{0};         // The number of select ops

  OpAttrMap<TCallEffectKind> op_call_effect_ = Op::GetAttrMap<TCallEffectKind>("TCallEffectKind");
};

// Extract all buffer accesses in an expr
class BufferAccessExtractor : public StmtExprVisitor {
 public:
  void ExtractReads(const PrimExpr& expr) { this->VisitExpr(expr); }

  void InsertAccess(const Buffer& buf, BufferAccessType acc_type, const Array<PrimExpr>& indices) {
    BufferAccess& acc = buf_accesses[buf];
    acc.acc_type = acc_type;
    acc.indices.push_back(std::vector<PrimExpr>(indices.begin(), indices.end()));
  }

  void VisitExpr_(const BufferLoadNode* op) final {
    BufferAccess& acc = buf_accesses[op->buffer];
    switch (acc.acc_type) {
      case BufferAccessType::kRead:
        break;
      case BufferAccessType::kWrite:
        acc.acc_type = BufferAccessType::kReadWrite;
        break;
      case BufferAccessType::kReadWrite:
        break;
      case BufferAccessType::kUnknownRW:
      default:
        acc.acc_type = BufferAccessType::kRead;
        break;
    }

    if (acc.acc_type != BufferAccessType::kReadWrite) {
      // If a buffer is both read and written, in the tvm DSL, it must be a update,
      // so the indices should be the same. Then we can skip appending indices for it.
      // Otherwise we do the following.
      buf_accesses[op->buffer].indices.push_back(
          std::vector<PrimExpr>(op->indices.begin(), op->indices.end()));
    }
    StmtExprVisitor::VisitExpr_(op);
  }

  BufferMap<BufferAccess> buf_accesses;
};

// Compute the coefficient for an loop iterator in an expression
// Note: we use an approximation strategy to find coefficient.
// Hopefully, it is faster than DetectLinearEquation and can handle more cases (non-linear)
class CoefficientExtractor : public StmtExprVisitor {
 public:
  void VisitExpr_(const MulNode* node) final {
    StmtExprVisitor::VisitExpr_(node);
    if (visited_var) {
      if (!visited_add) {
        if (auto a = node->a.as<IntImmNode>()) {
          visited_mul = true;
          stride = a->value;
        } else if (auto b = node->b.as<IntImmNode>()) {
          visited_mul = true;
          stride = b->value;
        }
      }
    }
  }

  void VisitExpr_(const AddNode* node) final {
    StmtExprVisitor::VisitExpr_(node);
    if (visited_var) {
      if (!visited_mul) {
        visited_add = true;
        stride = 1;
      }
    }
  }

  void VisitExpr_(const VarNode* node) final {
    if (node == var_) {
      visited_var = true;
      // This is a magic default stride in case our approximation strategy fails
      stride = 2;
    }
  }

  int ExtractCoefficient(const PrimExpr& expr, const VarNode* var) {
    visited_var = visited_mul = visited_add = false;
    var_ = var;

    this->VisitExpr(expr);

    if (visited_var && !visited_mul && !visited_add) {
      return 1;
    } else {
      return stride;
    }
  }

  bool visited_var{false};
  bool visited_mul{false};
  bool visited_add{false};
  int stride{0};

 private:
  const VarNode* var_{nullptr};
};

// Compute stride for the accesses to a buffer
int64_t ComputeStride(const std::vector<std::vector<PrimExpr>>& indices,
                      const std::vector<int>& shape, const VarNode* stride_var) {
  int64_t min_stride = std::numeric_limits<int64_t>::max();
  bool find = false;
  CoefficientExtractor extractor;

  for (const auto& index : indices) {
    int64_t shape_stride = 1;
    for (int i = static_cast<int>(index.size()) - 1; i >= 0; i--) {
      int coefficient = extractor.ExtractCoefficient(index[i], stride_var);
      if (extractor.visited_var) {
        find = true;
        min_stride = std::min(min_stride, std::abs(coefficient) * shape_stride);
        break;
      }
      shape_stride *= shape[i];
    }
  }

  return find ? min_stride : 0;
}

// Compute touched bytes and cache lines for accesses to a buffer
void ComputeRegion(const std::vector<std::vector<PrimExpr>>& indices, arith::Analyzer* ana,
                   std::vector<int>* region) {
  region->clear();

  if (indices.empty()) {
    return;
  }

  region->reserve(indices[0].size());

  if (indices.size() == 1) {
    for (const auto& index : indices[0]) {
      ConstIntBound bound = ana->const_int_bound(index);
      region->push_back(bound->max_value - bound->min_value + 1);
    }
  } else {
    // future(lmzheng): implement a more accurate IntSet?
    for (size_t i = 0; i < indices[0].size(); ++i) {
      int64_t minimum = ConstIntBound::kPosInf, maximum = ConstIntBound::kNegInf;
      for (size_t j = 0; j < indices.size(); ++j) {
        ConstIntBound bound = ana->const_int_bound(indices[j][i]);

        minimum = std::min(minimum, bound->min_value);
        maximum = std::max(maximum, bound->max_value);
      }
      region->push_back(maximum - minimum + 1);
    }
  }
}

// Compute reuse distance and reuse ratio for accesses to a buffer
// return values: reuse_type, reuse_dis_iter, reuse_dis_bytes, reuse_ct
std::tuple<ReuseType, float, float, float> ComputeReuse(
    const Buffer& buf, const std::vector<std::vector<PrimExpr>>& indices,
    const std::vector<const ForNode*>& for_loop_stack,
    const std::unordered_map<const ForNode*,
                             BufferMap<std::vector<std::tuple<BufferAccessType, int64_t, int>>>>&
        for_touch_regions) {
  float reuse_dis_iter = 1.0f;
  float reuse_dis_bytes = -1.0f;
  float reuse_ct = 1.0f;

  int scan_status = 0;    // 0: accumulate reuse distance;  1: accumulate reuse ct

  for (int i = static_cast<int>(for_loop_stack.size()) - 1; i >= 0; --i) {
    const ForNode* cur_for = for_loop_stack[i];
    int64_t extent = GetLoopExtent(for_loop_stack[i]);
    bool find = false;

    for (size_t j = 0; j < indices.size(); j++) {
      for (size_t k = 0; k < indices[j].size(); k++) {
        if (VarInExpr(cur_for->loop_var, indices[j][k])) {
          find = true;
          break;
        }
      }
      if (find) {
        break;
      }
    }

    if (scan_status == 0) {  // accumulate reuse distance
      if (find) {
        reuse_dis_iter *= extent;
        reuse_dis_bytes = 0.0f;
        for (const auto& iter : for_touch_regions.at(cur_for)) {
          for (const auto& access : iter.second) {
            reuse_dis_bytes += std::get<1>(access) * std::get<2>(access);
          }
        }
      } else {
        // Have LoopMultipleRead reuse
        if (reuse_dis_bytes < 0) {
          // For the reuse in the innermost axis, the above code won't be executed.
          // So we compute bytes here
          reuse_dis_bytes = 0.0f;
          for (const auto& iter : for_touch_regions.at(cur_for)) {
            for (const auto& access : iter.second) {
              reuse_dis_bytes += 1 * std::get<2>(access);
            }
          }
        }
        scan_status = 1;
        reuse_ct *= extent;
      }
    } else if (scan_status == 1) {
      if (find) {
        return std::make_tuple(ReuseType::kLoopMultipleRead, reuse_dis_iter, reuse_dis_bytes, reuse_ct);
      } else {
        reuse_ct *= extent;
      }
    }

    const BufferMap<std::vector<std::tuple<BufferAccessType, int64_t, int>>>& buffer_map =
        for_touch_regions.at(cur_for);

    int serial_reuse = static_cast<int>(buffer_map.at(buf).size()) - 1;
    if (serial_reuse > 0) {
      // Have SerialMultipleReadWrite reuse
      int64_t cur_extent = GetLoopExtent(cur_for);

      // Compute reuse distance in iters
      reuse_dis_iter = std::numeric_limits<float>::max();
      for (const auto& acc_info : buffer_map.at(buf)) {
        reuse_dis_iter = std::min(reuse_dis_iter, static_cast<float>(std::get<1>(acc_info)));
      }

      // Compute reuse distance in bytes
      reuse_dis_bytes = 0.0f;
      for (const auto& iter : for_touch_regions.at(cur_for)) {
        for (const auto& access : iter.second) {
          // avoid recounting init and accumulate buffers
          if (std::get<0>(access) == BufferAccessType::kRead) {
            reuse_dis_bytes += std::get<1>(access) * std::get<2>(access);
          }
        }
      }

      // Compute reuse ct
      reuse_ct = 1.0;
      for (int j = i; j >= 0; j--) {
        reuse_ct *= GetLoopExtent(for_loop_stack[j]);
      }

      // NOTE(merrymercy): divide by cur_extent is not precise.
      // The exact reuse_dis_bytes can be computed by analyzing the touch region of the 
      // previous for loop. However, the previous for loop is poped out of stack, so we cannot get it.
      return std::make_tuple(ReuseType::kSerialMultipleReadWrite, reuse_dis_iter / cur_extent,
                             reuse_dis_bytes / cur_extent, reuse_ct);
    }
  }

  if (scan_status == 0) {
    return std::make_tuple(ReuseType::kNoReuse, 0, 0, 0);
  } else {
    return std::make_tuple(ReuseType::kLoopMultipleRead, reuse_dis_iter, reuse_dis_bytes, reuse_ct);
  }
}


// Extract features for every BufferStore statement
class PerStoreFeatureExtractor : public StmtExprVisitor {
 public:
  explicit PerStoreFeatureExtractor(int cache_line_size) : cache_line_size_(cache_line_size) {}

  void VisitStmt_(const AttrStmtNode* node) final {
    if (node->attr_key == tir::attr::thread_extent || node->attr_key == tir::attr::virtual_thread) {
      const Var& var = node->node.as<IterVarNode>()->var;
      int extent = GetIntImm(node->value);

      int* plen = nullptr;

      const std::string& name = var.get()->name_hint;
      if (node->attr_key == tir::attr::thread_extent) {
        if (name == "blockIdx.x") {
          plen = &blockIdx_x_len_;
        } else if (name == "blockIdx.y") {
          plen = &block_idx_y_len_;
        } else if (name == "blockIdx.z") {
          plen = &block_idx_z_len_;
        } else if (name == "threadIdx.x") {
          plen = &threadIdx_x_len_;
        } else if (name == "threadIdx.y") {
          plen = &thread_idx_y_len_;
        } else if (name == "threadIdx.z") {
          plen = &thread_idx_z_len_;
        } else {
          LOG(FATAL) << "invalid thread itervar " + name;
        }
      } else {
        plen = &vthread_len_;
      }

      int extent_before = *plen;
      if (node->attr_key == tir::attr::thread_extent) {
        *plen = extent;
      } else {
        *plen *= extent;
      }

      is_gpu_ = true;

      // make a fake for node for blockIdx.x or threadIdx.x
      Stmt fake_for_node = For(var, 0, extent, ForKind::kParallel, node->body);

      outer_loop_prod_ *= extent;
      for_loop_stack_.push_back(fake_for_node.as<ForNode>());
      StmtExprVisitor::VisitStmt_(node);
      for_loop_stack_.pop_back();
      outer_loop_prod_ /= extent;

      *plen = extent_before;
    } else if (node->attr_key == "pragma_auto_unroll_max_step") {
      int value = GetIntImm(node->value);

      int16_t old_value = cur_auto_unroll_max_step_;
      cur_auto_unroll_max_step_ = value;
      StmtExprVisitor::VisitStmt_(node);
      cur_auto_unroll_max_step_ = old_value;
    } else {
      StmtExprVisitor::VisitStmt_(node);
    }
  }

  void VisitStmt_(const ForNode* node) final {
    int64_t loop_extent = GetLoopExtent(node);

    if (node->kind == ForKind::kVectorized) {
      vec_for_stack_.push_back(node);
    } else if (node->kind == ForKind::kUnrolled) {
      unroll_for_stack_.push_back(node);
    } else if (node->kind == ForKind::kParallel) {
      parallel_for_stack_.push_back(node);
    }

    outer_loop_prod_ *= loop_extent;
    for_loop_stack_.push_back(node);
    StmtExprVisitor::VisitStmt_(node);
    for_loop_stack_.pop_back();
    outer_loop_prod_ /= loop_extent;

    if (node->kind == ForKind::kVectorized) {
      vec_for_stack_.pop_back();
    } else if (node->kind == ForKind::kUnrolled) {
      unroll_for_stack_.pop_back();
    } else if (node->kind == ForKind::kParallel) {
      parallel_for_stack_.pop_back();
    }
  }

  void VisitStmt_(const BufferStoreNode* node) final {
    MathOpCounter math_op_counter;
    math_op_counter(node->value);
    std::vector<float> mem_bytes_list;
    std::vector<float> compute_ops_list;
    double cur_compute_ops;

    // Group 1: Computation related features
    ExtractComputationFeature(node, math_op_counter);

    // Group 2: Buffer access related features (per buffer)
    ExtractBufferAccessFeature(node, math_op_counter, &cur_compute_ops, &compute_ops_list,
                               &mem_bytes_list);

    // Group 3: Arithmetic intensity related features
    ExtractArithmeticIntensityFeature(node, cur_compute_ops, compute_ops_list, mem_bytes_list);

    // Group 4: Allocation related features
    ExtractOuterScopeFeature(node);
  }

  void VisitStmt_(const BufferRealizeNode* node) final {
    StmtExprVisitor::VisitStmt_(node);

    // Group 5: Outer scope related features
    ExtractAllocationFeature(node);
  }

  // Extract computation related features (group 1)
  void ExtractComputationFeature(const BufferStoreNode* node,
                                 const MathOpCounter& math_op_counter) {
    FeatureSet& fea = buffer_features[node->buffer];

    // Computation related features
    fea.float_mad = outer_loop_prod_ * math_op_counter.float_mad;
    fea.float_addsub = outer_loop_prod_ * math_op_counter.float_addsub;
    fea.float_mul = outer_loop_prod_ * math_op_counter.float_mul;
    fea.float_divmod = outer_loop_prod_ * math_op_counter.float_divmod;
    fea.float_cmp = outer_loop_prod_ * math_op_counter.float_cmp;
    fea.float_math_func = outer_loop_prod_ * math_op_counter.float_math_func;
    fea.float_other_func = outer_loop_prod_ * math_op_counter.float_other_func;
    fea.int_mad = outer_loop_prod_ * math_op_counter.int_mad;
    fea.int_addsub = outer_loop_prod_ * math_op_counter.int_addsub;
    fea.int_mul = outer_loop_prod_ * math_op_counter.int_mul;
    fea.int_divmod = outer_loop_prod_ * math_op_counter.int_divmod;
    fea.int_math_func = outer_loop_prod_ * math_op_counter.int_math_func;
    fea.int_cmp = outer_loop_prod_ * math_op_counter.int_cmp;
    fea.int_other_func = outer_loop_prod_ * math_op_counter.int_other_func;
    fea.bool_op = outer_loop_prod_ * math_op_counter.bool_op;
    fea.select_op = outer_loop_prod_ * math_op_counter.select_op;

    fea.vec_len = fea.unroll_len = fea.parallel_len = 0.0f;
    fea.vec_type = fea.unroll_type = fea.parallel_type = AnnotationPosType::kPosNone;

    fea.vec_num = vec_for_stack_.size();
    if (!vec_for_stack_.empty()) {
      fea.vec_len = GetLoopExtent(vec_for_stack_.back());
      fea.vec_prod = 1.0;
      for (const ForNode* pfor : vec_for_stack_) {
        fea.vec_prod *= GetLoopExtent(pfor);
      }
      fea.vec_type = AnnotationPosType::kPosMixed;
      // todo(merrymercy): this feature requires operation (tvm.compute) information
      // GetAnnotationPosEncoding(vec_for_stack_.back()->loop_var,
      // node->args, pcompute->axis, pcompute->reduce_axis);
    }

    fea.unroll_num = unroll_for_stack_.size();
    if (!unroll_for_stack_.empty()) {
      fea.unroll_len = GetLoopExtent(unroll_for_stack_.back());
      fea.unroll_prod = 1.0;
      for (const ForNode* pfor : unroll_for_stack_) {
        fea.unroll_prod *= GetLoopExtent(pfor);
      }
      fea.unroll_type = AnnotationPosType::kPosMixed;
      // GetAnnotationPosEncoding(unroll_for_stack_.back()->loop_var,
      // node->args, pcompute->axis, pcompute->reduce_axis);
    }

    fea.parallel_num = parallel_for_stack_.size();
    if (!parallel_for_stack_.empty()) {
      fea.parallel_len = GetLoopExtent(parallel_for_stack_.back());
      fea.parallel_prod = 1.0;
      for (const ForNode* pfor : parallel_for_stack_) {
        fea.parallel_prod *= GetLoopExtent(pfor);
      }
      fea.parallel_type = AnnotationPosType::kPosMixed;
      // GetAnnotationPosEncoding(parallel_for_stack_.back()->loop_var,
      // node->args, pcompute->axis, pcompute->reduce_axis);
    }

    // GPU threads
    fea.is_gpu = is_gpu_;
    fea.blockIdx_x_len = blockIdx_x_len_;
    fea.blockIdx_y_len = block_idx_y_len_;
    fea.blockIdx_z_len = block_idx_z_len_;
    fea.threadIdx_x_len = threadIdx_x_len_;
    fea.threadIdx_y_len = thread_idx_y_len_;
    fea.threadIdx_z_len = thread_idx_z_len_;
    fea.vthread_len = vthread_len_;
  }

  // Extract buffer access related features (group 2)
  void ExtractBufferAccessFeature(const BufferStoreNode* node, const MathOpCounter& math_op_counter,
                                  double* cur_compute_ops, std::vector<float>* compute_ops_list,
                                  std::vector<float>* mem_bytes_list) {
    FeatureSet& fea = buffer_features[node->buffer];

    // Extract all buffer accesses
    std::vector<BufferAccessFeature> acc_feas;
    BufferAccessExtractor buf_extractor;
    buf_extractor.InsertAccess(node->buffer, BufferAccessType::kWrite, node->indices);
    buf_extractor.ExtractReads(node->value);

    // Compute touched region for all outer loops
    for (auto x : for_loop_stack_) {
      ana_.Bind(x->loop_var, Range::FromMinExtent(x->min, 1), true);
    }

    mem_bytes_list->reserve(for_loop_stack_.size());
    compute_ops_list->reserve(for_loop_stack_.size());

    *cur_compute_ops = math_op_counter.float_mad + math_op_counter.float_addsub +
                       math_op_counter.float_mul + math_op_counter.float_divmod +
                       math_op_counter.float_cmp + math_op_counter.float_math_func +
                       math_op_counter.float_other_func;

    std::vector<int> tmp_region;
    for (int i = static_cast<int>(for_loop_stack_.size()) - 1; i >= 0; i--) {
      const ForNode* p_for = for_loop_stack_[i];

      ana_.Bind(p_for->loop_var,
                Range::FromMinExtent(for_loop_stack_[i]->min, for_loop_stack_[i]->extent), true);

      // Note, here we do overwrite.
      // So if there are multiple BufferStoreNode, the last one will overwrite the first few.
      // e.g. The update part in gemm will overwrite the init part.
      BufferMap<std::vector<std::tuple<BufferAccessType, int64_t, int>>>& buffer_regions_map =
          for_touch_regions_[p_for];

      int64_t mem_bytes = 0;
      for (const auto& x : buf_extractor.buf_accesses) {
        const Buffer& t = x.first;
        const BufferAccess& acc = x.second;

        ComputeRegion(acc.indices, &ana_, &tmp_region);
        int64_t touched_size = ElementProduct(tmp_region);
        buffer_regions_map[t].push_back(
            std::make_tuple(acc.acc_type, touched_size, t->dtype.bytes()));
        mem_bytes += touched_size * t->dtype.bytes();
      }

      mem_bytes_list->push_back(std::log2(mem_bytes));
      *cur_compute_ops *= GetLoopExtent(for_loop_stack_[i]);
      compute_ops_list->push_back(std::log2(*cur_compute_ops));
    }

    //  Buffer access related features (per buffer)
    for (const auto& x : buf_extractor.buf_accesses) {
      const Buffer& t = x.first;
      const BufferAccess& acc = x.second;

      std::vector<int> int_shape;
      for (const auto& dim : t->shape) {
        int_shape.push_back(GetIntImm(dim));
      }

      size_t ele_bytes = t->dtype.bytes();

      // calculate bytes
      float bytes = outer_loop_prod_ * ele_bytes;
      float unique_bytes;

      // calculate cache lines
      int64_t stride;
      float lines;
      float unique_lines;

      if (for_loop_stack_.empty()) {
        unique_bytes = ele_bytes;
        stride = 0;
        lines = 1.0f;
        unique_lines = 1.0f;
      } else {
        unique_bytes =
            std::get<1>(for_touch_regions_[for_loop_stack_.front()][t].front()) * ele_bytes;

        stride = 0;
        int64_t reduce_ratio = 1;

        int i;
        for (i = static_cast<int>(for_loop_stack_.size()) - 1; i >= 0; i--) {
          stride = ComputeStride(acc.indices, int_shape, for_loop_stack_[i]->loop_var.get());
          if (stride != 0) {
            break;
          }
          reduce_ratio *= GetLoopExtent(for_loop_stack_.back());
        }

        lines = outer_loop_prod_ / reduce_ratio *
                std::min(1.0f, 1.0f * stride * ele_bytes / cache_line_size_);
        lines = std::max(lines, 1.0f);

        // convert `stride` back to the stride of the innermost iterator
        stride = (i == static_cast<int>(for_loop_stack_.size()) - 1 ? stride : 0);

        float n_continuous = ele_bytes;
        for (int i = std::min(static_cast<int>(tmp_region.size()) - 1,
                              static_cast<int>(int_shape.size()) - 1);
             i >= 0; i--) {
          if (tmp_region[i] == int_shape[i]) {
            n_continuous *= tmp_region[i];
            break;
          }
        }
        unique_lines = unique_bytes / std::min(n_continuous, static_cast<float>(cache_line_size_));
        unique_lines = std::max(unique_lines, 1.0f);
      }

      ReuseType reuse_type;
      float reuse_dis_iter, reuse_dis_bytes, reuse_ct;
      std::tie(reuse_type, reuse_dis_iter, reuse_dis_bytes, reuse_ct) =
          ComputeReuse(t, acc.indices, for_loop_stack_, for_touch_regions_);

      acc_feas.emplace_back();
      BufferAccessFeature& acc_fea = acc_feas.back();

      acc_fea.buffer_name = t->name;
      acc_fea.acc_type = acc.acc_type;
      acc_fea.stride = stride;
      acc_fea.bytes = bytes;
      acc_fea.unique_bytes = unique_bytes;
      acc_fea.lines = lines;
      acc_fea.unique_lines = unique_lines;
      acc_fea.reuse_type = reuse_type;
      acc_fea.reuse_dis_iter = reuse_dis_iter;
      acc_fea.reuse_dis_bytes = reuse_dis_bytes;
      acc_fea.reuse_ct = reuse_ct;
      if (acc_fea.reuse_ct > 0.5) {
        acc_fea.bytes_d_reuse_ct = bytes / reuse_ct;
        acc_fea.unique_bytes_d_reuse_ct = unique_bytes / reuse_ct;
        acc_fea.lines_d_reuse_ct = lines / reuse_ct;
        acc_fea.unique_lines_d_reuse_ct = unique_lines / reuse_ct;
      } else {
        // no reuse, multiply by a magic number '2'
        acc_fea.bytes_d_reuse_ct = bytes * 2;
        acc_fea.unique_bytes_d_reuse_ct = unique_bytes * 2;
        acc_fea.lines_d_reuse_ct = lines * 2;
        acc_fea.unique_lines_d_reuse_ct = unique_lines * 2;
      }
    }

    fea.access_feas = acc_feas;
  }

  // Extract arithmetic intensity related feature (group 3)
  void ExtractArithmeticIntensityFeature(const BufferStoreNode* node, double cur_compute_ops,
                                         const std::vector<float>& compute_ops_list,
                                         const std::vector<float>& mem_bytes_list) {
    FeatureSet& fea = buffer_features[node->buffer];

    // Compute arithmetic intensity curve (y axis : arithmetic intensity, x axis : flops).
    // We use piecewise linear interpolation to fit this curve.
    int pt = 0;
    if (cur_compute_ops <= 0 || compute_ops_list.empty()) {
      std::fill(fea.arith_intensity_curve,
                fea.arith_intensity_curve + ARITH_INTENSITY_CURVE_SAMPLE_N, 0.0);
    } else {
      for (size_t i = 0; i < ARITH_INTENSITY_CURVE_SAMPLE_N; ++i) {
        float cur_compute_ops = compute_ops_list.back() * (i + 1) / ARITH_INTENSITY_CURVE_SAMPLE_N;
        while (compute_ops_list[pt] < cur_compute_ops - 1e-4) {
          pt++;
        }
        ICHECK_LT(pt, compute_ops_list.size());

        float value;
        if (pt == 0) {
          value = compute_ops_list[pt] / mem_bytes_list[pt];
        } else {
          float base = compute_ops_list[pt - 1] / mem_bytes_list[pt - 1];
          float slope = (compute_ops_list[pt] / mem_bytes_list[pt] -
                         compute_ops_list[pt - 1] / mem_bytes_list[pt - 1]) /
                        (compute_ops_list[pt] - compute_ops_list[pt - 1]);
          value = base + slope * (cur_compute_ops - compute_ops_list[pt - 1]);
        }
        fea.arith_intensity_curve[i] = value;
      }
    }
  }

  // Extract allocation related features (group 4)
  void ExtractAllocationFeature(const BufferRealizeNode* node) {
    FeatureSet& fea = buffer_features[node->buffer];

    float allocation_size = 1.0f;
    for (const auto& x : node->bounds) {
      allocation_size *= GetIntImm(x->extent);
    }
    // allocation feature
    fea.alloc_size = allocation_size * node->buffer->dtype.bytes();
    fea.alloc_prod = allocation_size * outer_loop_prod_;
    fea.alloc_outer_prod = outer_loop_prod_;
    fea.alloc_inner_prod = fea.outer_prod / outer_loop_prod_;
  }

  // Extract outer scope related features (group 5)
  void ExtractOuterScopeFeature(const BufferStoreNode* node) {
    FeatureSet& fea = buffer_features[node->buffer];

    fea.outer_prod = outer_loop_prod_;
    fea.num_loops = for_loop_stack_.size();
    fea.auto_unroll_max_step = cur_auto_unroll_max_step_;
  }

  // Stores FeatureSet for every buffer
  BufferMap<FeatureSet> buffer_features;

 private:
  // The shared arithmetic analyzer
  Analyzer ana_;

  // The product of outer loop
  float outer_loop_prod_ = 1.0f;

  // The stacks to store parent loops during DFS
  std::vector<const ForNode*> for_loop_stack_;
  std::vector<const ForNode*> parallel_for_stack_;
  std::vector<const ForNode*> vec_for_stack_;
  std::vector<const ForNode*> unroll_for_stack_;

  // GPU-related features
  bool is_gpu_{false};
  int blockIdx_x_len_{1};
  int block_idx_y_len_{1};
  int block_idx_z_len_{1};
  int threadIdx_x_len_{1};
  int thread_idx_y_len_{1};
  int thread_idx_z_len_{1};
  int vthread_len_{1};
  int16_t cur_auto_unroll_max_step_{0};

  // Store touch region information for all for loops. The format of this nested map:
  // For a loop, for all its touched buffers, for all different accesses to the buffers,
  // its (access type, number of touched elements, number of bytes of single element)
  std::unordered_map<const ForNode*,
                     BufferMap<std::vector<std::tuple<BufferAccessType, int64_t, int>>>>
      for_touch_regions_;

  // The default cache line size in bytes
  const int cache_line_size_ = 64;
};

// shifted log to incorporate the property that slog(0) = 0
inline float slog(float x) { return x < 0 ? -std::log2(-x + 1) : std::log2(x + 1); }

void GetPerStoreFeature(const Stmt& stmt, int cache_line_size, int max_n_bufs,
                        std::vector<float>* ret) {
  PerStoreFeatureExtractor extractor(cache_line_size);
  extractor(stmt);

  ret->push_back(extractor.buffer_features.size());

  for (const auto& x : extractor.buffer_features) {
    const FeatureSet& fea_set = x.second;

    /***** Group 1: Computation related features *****/
    ret->push_back(slog(fea_set.float_mad));
    ret->push_back(slog(fea_set.float_addsub));
    ret->push_back(slog(fea_set.float_mul));
    ret->push_back(slog(fea_set.float_divmod));
    ret->push_back(slog(fea_set.float_cmp));
    ret->push_back(slog(fea_set.float_math_func));
    ret->push_back(slog(fea_set.float_other_func));
    ret->push_back(slog(fea_set.int_mad));
    ret->push_back(slog(fea_set.int_addsub));
    ret->push_back(slog(fea_set.int_mul));
    ret->push_back(slog(fea_set.int_divmod));
    ret->push_back(slog(fea_set.int_cmp));
    ret->push_back(slog(fea_set.int_math_func));
    ret->push_back(slog(fea_set.int_other_func));
    ret->push_back(slog(fea_set.bool_op));
    ret->push_back(slog(fea_set.select_op));

    ret->push_back(slog(fea_set.vec_num));
    ret->push_back(slog(fea_set.vec_prod));
    ret->push_back(slog(fea_set.vec_len));
    for (int i = 0; i <= static_cast<int>(AnnotationPosType::kPosMixed); i++) {
      ret->push_back(i == static_cast<int>(fea_set.vec_type));
    }

    ret->push_back(slog(fea_set.unroll_num));
    ret->push_back(slog(fea_set.unroll_prod));
    ret->push_back(slog(fea_set.unroll_len));
    for (int i = 0; i <= static_cast<int>(AnnotationPosType::kPosMixed); i++) {
      ret->push_back(i == static_cast<int>(fea_set.unroll_type));
    }

    ret->push_back(slog(fea_set.parallel_num));
    ret->push_back(slog(fea_set.parallel_prod));
    ret->push_back(slog(fea_set.parallel_len));
    for (int i = 0; i <= static_cast<int>(AnnotationPosType::kPosMixed); i++) {
      ret->push_back(i == static_cast<int>(fea_set.parallel_type));
    }

    ret->push_back(fea_set.is_gpu);
    ret->push_back(slog(fea_set.blockIdx_x_len));
    ret->push_back(slog(fea_set.blockIdx_y_len));
    ret->push_back(slog(fea_set.blockIdx_z_len));
    ret->push_back(slog(fea_set.threadIdx_x_len));
    ret->push_back(slog(fea_set.threadIdx_y_len));
    ret->push_back(slog(fea_set.threadIdx_z_len));
    ret->push_back(slog(fea_set.vthread_len));

    /***** Group 2: Buffer access related features *****/
    // sort according to tuple (reuse_dis_bytes, unique_bytes, unique_lines, acc_type)
    std::vector<std::tuple<float, float, float, float>> buf_order_key;
    for (const auto& acc_fea : fea_set.access_feas) {
      buf_order_key.emplace_back(
          acc_fea.reuse_dis_bytes, acc_fea.unique_bytes, acc_fea.unique_lines,
          1.0 * static_cast<int>(acc_fea.acc_type));
    }
    std::vector<int> buf_order(buf_order_key.size());
    std::iota(buf_order.begin(), buf_order.end(), 0);

    auto cmp = [&buf_order_key](int l, int r) {
      return buf_order_key[l] < buf_order_key[r];
    };
    std::sort(buf_order.begin(), buf_order.end(), cmp);
    int n_bufs = std::min(max_n_bufs, static_cast<int>(buf_order.size()));
    buf_order.resize(n_bufs);

    for (int idx : buf_order) {
      const auto& acc_fea = fea_set.access_feas[idx];
      for (int j = 0; j <= static_cast<int>(BufferAccessType::kReadWrite); ++j) {
        ret->push_back(j == static_cast<int>(acc_fea.acc_type));
      }
      ret->push_back(slog(acc_fea.bytes));
      ret->push_back(slog(acc_fea.unique_bytes));
      ret->push_back(slog(acc_fea.lines));
      ret->push_back(slog(acc_fea.unique_lines));
      for (int j = 0; j <= static_cast<int>(ReuseType::kNoReuse); ++j) {
        ret->push_back(j == static_cast<int>(acc_fea.reuse_type));
      }
      ret->push_back(slog(acc_fea.reuse_dis_iter));
      ret->push_back(slog(acc_fea.reuse_dis_bytes));
      ret->push_back(slog(acc_fea.reuse_ct));
      ret->push_back(slog(acc_fea.bytes_d_reuse_ct));
      ret->push_back(slog(acc_fea.unique_bytes_d_reuse_ct));
      ret->push_back(slog(acc_fea.lines_d_reuse_ct));
      ret->push_back(slog(acc_fea.unique_lines_d_reuse_ct));
      ret->push_back(slog(acc_fea.stride));
    }
    // - fill padding
    for (int i = 0; i < max_n_bufs - n_bufs; ++i) {
      for (int j = 0; j <= static_cast<int>(BufferAccessType::kReadWrite); ++j) {  // 3
        ret->push_back(0.0f);
      }
      ret->push_back(0.0f);
      ret->push_back(0.0f);
      ret->push_back(0.0f);
      ret->push_back(0.0f);
      for (int j = 0; j <= static_cast<int>(ReuseType::kNoReuse); ++j) {  // 3
        ret->push_back(0.0f);
      }
      ret->push_back(0.0f);
      ret->push_back(0.0f);
      ret->push_back(0.0f);
      ret->push_back(0.0f);
      ret->push_back(0.0f);
      ret->push_back(0.0f);
      ret->push_back(0.0f);
      ret->push_back(0.0f);
    }

    /***** Group 3: Arithmetic intensity related features *****/
    for (size_t i = 0; i < ARITH_INTENSITY_CURVE_SAMPLE_N; ++i) {
      ret->push_back(fea_set.arith_intensity_curve[i]);
    }

    /***** Group 4: Allocation related features *****/
    ret->push_back(slog(fea_set.alloc_size));
    ret->push_back(slog(fea_set.alloc_prod));
    ret->push_back(slog(fea_set.alloc_outer_prod));
    ret->push_back(slog(fea_set.alloc_inner_prod));

    /***** Group 5: Outer scope related features *****/
    ret->push_back(slog(fea_set.outer_prod));
    ret->push_back(slog(fea_set.num_loops));
    ret->push_back(slog(fea_set.auto_unroll_max_step));
  }
}

void GetPerStoreFeatureName(int max_n_bufs, std::vector<std::string>* ret) {
  /***** Group 1: Computation related features *****/
  ret->push_back(("float_mad"));
  ret->push_back(("float_addsub"));
  ret->push_back(("float_mul"));
  ret->push_back(("float_divmod"));
  ret->push_back(("float_cmp"));
  ret->push_back(("float_mathfunc"));
  ret->push_back(("float_otherfunc"));
  ret->push_back(("int_mad"));
  ret->push_back(("int_addsub"));
  ret->push_back(("int_mul"));
  ret->push_back(("int_divmod"));
  ret->push_back(("int_cmp"));
  ret->push_back(("int_mathfunc"));
  ret->push_back(("int_otherfunc"));
  ret->push_back(("bool_op"));
  ret->push_back(("select_op"));
  ret->push_back(("vec_num"));
  ret->push_back(("vec_prod"));
  ret->push_back(("vec_len"));
  ret->push_back(("vec_type.kPosNone"));
  ret->push_back(("vec_type.kPosInnerSpatial"));
  ret->push_back(("vec_type.kPosMiddleSpatial"));
  ret->push_back(("vec_type.kPosOuterSpatial"));
  ret->push_back(("vec_type.kPosInnerReduce"));
  ret->push_back(("vec_type.kPosMiddleReduce"));
  ret->push_back(("vec_type.kPosOuterReduce"));
  ret->push_back(("vec_type.kPosMixed"));
  ret->push_back(("unroll_num"));
  ret->push_back(("unroll_prod"));
  ret->push_back(("unroll_len"));
  ret->push_back(("unroll_type.kPosNone"));
  ret->push_back(("unroll_type.kPosInnerSpatial"));
  ret->push_back(("unroll_type.kPosMiddleSpatial"));
  ret->push_back(("unroll_type.kPosOuterSpatial"));
  ret->push_back(("unroll_type.kPosInnerReduce"));
  ret->push_back(("unroll_type.kPosMiddleReduce"));
  ret->push_back(("unroll_type.kPosOuterReduce"));
  ret->push_back(("unroll_type.kPosMixed"));
  ret->push_back(("parallel_num"));
  ret->push_back(("parallel_prod"));
  ret->push_back(("parallel_len"));
  ret->push_back(("parallel_type.kPosNone"));
  ret->push_back(("parallel_type.kPosInnerSpatial"));
  ret->push_back(("parallel_type.kPosMiddleSpatial"));
  ret->push_back(("parallel_type.kPosOuterSpatial"));
  ret->push_back(("parallel_type.kPosInnerReduce"));
  ret->push_back(("parallel_type.kPosMiddleReduce"));
  ret->push_back(("parallel_type.kPosOuterReduce"));
  ret->push_back(("parallel_type.kPosMixed"));
  ret->push_back(("is_gpu"));
  ret->push_back(("blockIdx_x_len"));
  ret->push_back(("blockIdx_y_len"));
  ret->push_back(("blockIdx_z_len"));
  ret->push_back(("threadIdx_x_len"));
  ret->push_back(("threadIdx_y_len"));
  ret->push_back(("threadIdx_z_len"));
  ret->push_back(("vthread_len"));
  // section total: 57

  /***** Group 2: Buffer access related features *****/
  for (size_t i = 0; i < static_cast<size_t>(max_n_bufs); ++i) {
    std::string prefix = "B" + std::to_string(i) + ".";
    ret->push_back((prefix + "acc_type.kRead"));
    ret->push_back((prefix + "acc_type.kWrite"));
    ret->push_back((prefix + "acc_type.kReadWrite"));
    ret->push_back((prefix + "bytes"));
    ret->push_back((prefix + "unique_bytes"));
    ret->push_back((prefix + "lines"));
    ret->push_back((prefix + "unique_lines"));
    ret->push_back((prefix + "reuse_type.kLoopMultipleRead"));
    ret->push_back((prefix + "reuse_type.kSerialMultipleReadWrite"));
    ret->push_back((prefix + "reuse_type.kNoReuse"));
    ret->push_back((prefix + "reuse_dis_iter"));
    ret->push_back((prefix + "reuse_dis_bytes"));
    ret->push_back((prefix + "reuse_ct"));
    ret->push_back((prefix + "bytes_d_reuse_ct"));
    ret->push_back((prefix + "unique_bytes_d_reuse_ct"));
    ret->push_back((prefix + "lines_d_reuse_ct"));
    ret->push_back((prefix + "unique_lines_d_reuse_ct"));
    ret->push_back((prefix + "stride"));
  }
  // section total : max_n_bufs * 18

  /***** Group 3: Arithmetic intensity related features *****/
  for (size_t i = 0; i < ARITH_INTENSITY_CURVE_SAMPLE_N; ++i) {
    ret->push_back(("arith_intensity_curve_" + std::to_string(i)));
  }
  // section total: ARITH_INTENSITY_CURVE_SAMPLE_N = 10

  /***** Group 4: Allocation related features *****/
  ret->push_back(("alloc_size"));
  ret->push_back(("alloc_prod"));
  ret->push_back(("alloc_outer_prod"));
  ret->push_back(("alloc_inner_prod"));
  // section total : 4

  /***** Group 5: Outer scope related features *****/
  ret->push_back(("outer_prod"));
  ret->push_back(("num_loops"));
  ret->push_back(("auto_unroll_max_step"));
  // section total : 3
}

int count_frequency(std::string src, std::string pat) {
  int occurrences = 0;
  std::string::size_type pos = 0;
  while ((pos = src.find(pat, pos )) != std::string::npos) {
      ++ occurrences;
      pos += pat.length();
  }
  return occurrences;
}

void GetPerStoreFeaturesWorkerFunc(const SearchTask& task, const State& state, int max_n_bufs,
                                   std::vector<float>* feature, std::atomic<int>* error_ct) {
  te::Schedule sch;
  Array<te::Tensor> tensors;

  // NOTE: Currently, feature extraction with and without layout rewrite
  // returns the same feature vector, so we do not turn on layout rewrite here.
  // In the future, we can improve the feature extraction to reflect this difference.
  std::tie(sch, tensors) = task->compute_dag.ApplySteps(state->transform_steps);
  sch = sch.normalize_for_feature_extraction();
  auto bounds = te::InferBound(sch);

  // std::cout << task->compute_dag.PrintDAG(false) << std::endl;

  try {
    auto stmt = te::ScheduleOps(sch, bounds, false);
    Map<te::Tensor, te::Buffer> out_binds;
    Array<ObjectRef> out_arg_list;
    bool compact = te::VerifyCompactBuffer(stmt);
    const std::string& name = "main";
    GlobalVar global_var(name);

    // Copied from driver_api.cc::lower
    auto pass_ctx = tvm::transform::PassContext::Current();
    GetBinds(tensors, compact, std::unordered_map<te::Tensor, te::Buffer>(), &out_binds,
             &out_arg_list);
    tir::PrimFunc f = te::SchedulePostProcToPrimFunc(out_arg_list, std::move(stmt), out_binds);
    f = WithAttr(std::move(f), "global_symbol", runtime::String(name));

    bool noalias = pass_ctx->GetConfig<Bool>("tir.noalias", Bool(true)).value();
    bool disable_vectorize =
        pass_ctx->GetConfig<Bool>("tir.disable_vectorize", Bool(false)).value();
    bool instrument_bound_checkers =
        pass_ctx->GetConfig<Bool>("tir.instrument_bound_checkers", Bool(false)).value();

    if (noalias) {
      f = WithAttr(std::move(f), "tir.noalias", Bool(true));
    }
    auto mod = IRModule(Map<GlobalVar, BaseFunc>({{global_var, f}}));

    if (IsGPUTask(task)) {
      auto pass_list = Array<tvm::transform::Pass>();
      // Phase 0
      pass_list.push_back(tir::transform::InjectPrefetch());
      pass_list.push_back(tir::transform::StorageFlatten(64, instrument_bound_checkers));
      // Phase 1
      pass_list.push_back(tir::transform::NarrowDataType(32));
      pass_list.push_back(tir::transform::Simplify());
      pass_list.push_back(tir::transform::VectorizeLoop(!disable_vectorize));
      pass_list.push_back(tir::transform::InjectVirtualThread());
      pass_list.push_back(tir::transform::StorageRewrite());
      pass_list.push_back(tir::transform::Simplify());
      tvm::Map<String, tvm::PrimExpr> gpu_params{
          {"max_shared_memory_per_block", task->hardware_params->max_shared_memory_per_block},
          {"max_local_memory_per_block", task->hardware_params->max_local_memory_per_block},
          {"max_threads_per_block", task->hardware_params->max_threads_per_block},
          {"max_vector_bytes", task->hardware_params->vector_unit_bytes},
          {"max_vthread", task->hardware_params->max_vthread_extent},
      };
      pass_list.push_back(tir::transform::VerifyGPUCode(gpu_params));
      const auto& optimize = tir::transform::Sequential(pass_list);
      optimize(mod);
    }
    const auto& optimize =
        tir::transform::Sequential(Array<tvm::transform::Pass>{tir::transform::Simplify()});
    mod = optimize(std::move(mod));
    
<<<<<<< HEAD
    //static const PackedFunc* fexport = runtime::Registry::Get("my_func_call_module_export_library");
    //static const PackedFunc* fbuild = runtime::Registry::Get("my_func_call_build");

    //std::cout << task->target->str();
    //auto rt = (*fbuild)(sch, tensors, task->target, task->target_host);
    //std::cout << "\nCodegen\n";
    //String tsrc = (*fexport)(rt, (std::string)task->workload_key);
    //std::string src = (std::string)tsrc;

    // std::cout << src ;
    // Assembly-Level Feature Extraction
    //size_t n_vfmadd231ss = count_frequency(src, "vfmadd231ss");
    //size_t n_vmovups = count_frequency(src, "vmovups");

    //std::cout << "vfmadd: " << n_vfmadd231ss <<  " vmov: " << n_vmovups << std::endl;
=======
    // static const PackedFunc* fexport = runtime::Registry::Get("my_func_call_module_export_library");
    // static const PackedFunc* fbuild = runtime::Registry::Get("my_func_call_build");

    // std::cout << task->target->str();
    // auto rt = (*fbuild)(sch, tensors, task->target, task->target_host);
    // std::cout << "\nCodegen\n";
    // String tsrc = (*fexport)(rt, (std::string)task->workload_key);
    // std::string src = (std::string)tsrc;

    // std::cout << src ;
    // Assembly-Level Feature Extraction
    // size_t n_vfmadd231ss = count_frequency(src, "vfmadd231ss");
    // size_t n_vmovups = count_frequency(src, "vmovups");

    // std::cout << "vfmadd: " << n_vfmadd231ss <<  " vmov: " << n_vmovups << std::endl;
>>>>>>> 53f5f395

    const auto& it = mod->functions.find(global_var);
    ICHECK(it != mod->functions.end());
    const auto& prim_func = (*it).second.as<PrimFuncNode>();
    GetPerStoreFeature(prim_func->body, task->hardware_params->cache_line_bytes, max_n_bufs,
                       feature);
  } catch (Error& e) {
    (*error_ct)++;
    // std::cout << "error" << std::endl;
  }
}

void GetPerStoreFeaturesFromStates(const Array<State>& states, const SearchTask& task,
                                   int skip_first_n_feature_extraction, int max_n_bufs,
                                   std::vector<std::vector<float>>* features) {
  // extract features
  features->assign(states.size(), std::vector<float>());

  std::atomic<int> error_ct(0);

  support::parallel_for(skip_first_n_feature_extraction, states.size(),
                        [&task, &states, &max_n_bufs, &features, &error_ct](int i) {
                          GetPerStoreFeaturesWorkerFunc(task, states[i], max_n_bufs,
                                                        &(*features)[i], &error_ct);
                        });
}

void GetPerStoreFeaturesFromStates(const Array<State>& states, const std::vector<SearchTask>& tasks,
                                   int skip_first_n_feature_extraction, int max_n_bufs,
                                   std::vector<std::vector<float>>* features) {
  // extract features
  features->assign(states.size(), std::vector<float>());

  std::atomic<int> error_ct(0);

  support::parallel_for(skip_first_n_feature_extraction, states.size(),
                        [&tasks, &states, &max_n_bufs, &features, &error_ct](int i) {
                          GetPerStoreFeaturesWorkerFunc(tasks[i], states[i], max_n_bufs,
                                                        &(*features)[i], &error_ct);
                        });
}

void GetPerStoreFeaturesFromFile(const std::string& filename, int max_lines, int max_n_bufs,
                                 std::vector<std::vector<float>>* features,
                                 std::vector<float>* normalized_throughputs,
                                 std::vector<int>* task_ids) {
  Array<State> states;
  std::vector<SearchTask> tasks;

  normalized_throughputs->clear();
  task_ids->clear();

  // (workload_key, target) -> (search_task, task_id)
  std::unordered_map<std::pair<std::string, std::string>, std::pair<SearchTask, size_t>> task_cache;
  // task_id -> min_cost
  std::vector<float> min_costs;

  const auto* workload_key_to_tensors =
      tvm::runtime::Registry::Get("auto_scheduler.workload_key_to_tensors");
  ICHECK(workload_key_to_tensors != nullptr);

  // read from file
  RecordReader reader(filename);
  auto cur_inp = make_object<MeasureInputNode>();
  auto cur_res = make_object<MeasureResultNode>();
  while (reader->ReadNext(cur_inp.get(), cur_res.get())) {
    float cost = static_cast<float>(FloatArrayMean(cur_res->costs));
    const std::string& workload_key = cur_inp->task->workload_key;

    SearchTask task;
    size_t task_id;
    std::pair<std::string, std::string> key(workload_key, cur_inp->task->target->str());
    auto find_res = task_cache.find(key);
    if (find_res == task_cache.end()) {
      // rebuild task
      Array<te::Tensor> tensors = (*workload_key_to_tensors)(workload_key);
      task = SearchTask(ComputeDAG(tensors), workload_key, cur_inp->task->target,
                        cur_inp->task->target_host, cur_inp->task->hardware_params,
                        cur_inp->task->layout_rewrite_option, cur_inp->task->task_input_names);
      task_id = task_cache.size();

      // compute min cost for each task
      task_cache.insert(std::make_pair(key, std::make_pair(task, task_id)));
      min_costs.push_back(cost);
    } else {
      std::tie(task, task_id) = find_res->second;
      min_costs[task_id] = std::min(min_costs[task_id], cost);
    }

    tasks.push_back(std::move(task));
    task_ids->push_back(task_id);
    states.push_back(cur_inp->state);
    normalized_throughputs->push_back(cost);

    if (max_lines > 0 && static_cast<int>(states.size()) >= max_lines) {
      break;
    }
  }

  for (size_t i = 0; i < normalized_throughputs->size(); ++i) {
    (*normalized_throughputs)[i] = min_costs[(*task_ids)[i]] / (*normalized_throughputs)[i];
  }

  GetPerStoreFeaturesFromStates(states, tasks, 0, max_n_bufs, features);
}

void GetPerStoreFeaturesFromMeasurePairs(const Array<MeasureInput>& inputs,
                                         const Array<MeasureResult>& results,
                                         int skip_first_n_feature_extraction, int max_n_bufs,
                                         std::vector<std::vector<float>>* features,
                                         std::vector<float>* normalized_throughputs,
                                         std::vector<int>* task_ids,
                                         std::vector<float>* min_costs) {
  Array<State> states;
  std::vector<SearchTask> tasks;

  normalized_throughputs->clear();
  task_ids->clear();
  min_costs->clear();

  // (workload_key, target) -> (search_task, task_id)
  std::unordered_map<std::pair<std::string, std::string>, std::pair<SearchTask, size_t>> task_cache;

  const auto* workload_key_to_tensors =
      tvm::runtime::Registry::Get("auto_scheduler.workload_key_to_tensors");
  ICHECK(workload_key_to_tensors != nullptr);

  tasks.reserve(inputs.size());
  normalized_throughputs->reserve(inputs.size());
  task_ids->reserve(inputs.size());
  for (size_t i = 0; i < inputs.size(); ++i) {
    float cost = static_cast<float>(FloatArrayMean(results[i]->costs));
    const std::string& workload_key = inputs[i]->task->workload_key;
    SearchTask task;

    size_t task_id;
    std::pair<std::string, std::string> key(workload_key, inputs[i]->task->target->str());
    auto find_res = task_cache.find(key);
    if (find_res == task_cache.end()) {
      if (inputs[i]->task->compute_dag.defined()) {  // the measure input is complete
        task = inputs[i]->task;
      } else {
        // The measure input is incomplete, rebuild task for incomplete measure pairs read from file
        try {
          Array<te::Tensor> tensors = (*workload_key_to_tensors)(workload_key);
          task =
              SearchTask(ComputeDAG(tensors), workload_key, inputs[i]->task->target,
                         inputs[i]->task->target_host, inputs[i]->task->hardware_params,
                         inputs[i]->task->layout_rewrite_option, inputs[i]->task->task_input_names);
        } catch (std::exception& e) {
          // Cannot build ComputeDAG from workload key, the task may have not been registered in
          // this search round
          continue;
        }
      }
      task_id = task_cache.size();

      // compute min cost for each task
      task_cache.insert(std::make_pair(key, std::make_pair(task, task_id)));
      min_costs->push_back(cost);
    } else {
      std::tie(task, task_id) = find_res->second;
      (*min_costs)[task_id] = std::min((*min_costs)[task_id], cost);
    }

    tasks.push_back(std::move(task));
    task_ids->push_back(task_id);
    states.push_back(inputs[i]->state);
    normalized_throughputs->push_back(cost);
  }

  for (size_t i = 0; i < normalized_throughputs->size(); ++i) {
    (*normalized_throughputs)[i] = (*min_costs)[(*task_ids)[i]] / (*normalized_throughputs)[i];
  }

  GetPerStoreFeaturesFromStates(states, tasks, skip_first_n_feature_extraction, max_n_bufs,
                                features);
}

/*
 * \brief Serialize a two-dimensional variable-size feature vector with normalized throughputs
 * and task ids to a one-dimensional flatten byte array.
 *
 * For faster data copy between c++ and python, the c++ part returns features in a single
 * flatten array using a packed format. The python part then unpacks the flatten array.
 *
 * The packed format for n records is:
 * {
 *   int   n;
 *   int   sizes[n+3];           // The sizes for the following arrays
 *
 *   float features_0[size[0]];  // The features for record 0
 *   float features_1[size[1]];  // The features for record 1
 *   ...
 *   float features_i[size[i]];  // The features for record i
 *   ... // until i == n - 1
 *
 *   float throughputs[sizes[n]];  // The normalized throughputs for n records
 *   int   task_ids[size[n+1]];    // The task ids for n records
 *   float min_costs[size[n+2]];   // The min costs for all tasks
 * }
 * To implement this format, we also store int as float, so we can store all numbers
 * into a single float array.
 */
TVMByteArray SerializeFeatures(std::vector<std::vector<float>>&& features,
                               std::vector<float>&& normalized_throughputs,
                               std::vector<int>&& task_ids,
                               std::vector<float>&& min_costs,
                               std::vector<char>* out_data) {
  size_t total_bytes = 0;
  std::vector<int> size_vector;

  int n = features.size();

  // serialize sizes
  size_t size_vector_size = 1 + n + 3;
  total_bytes += size_vector_size * sizeof(int);

  size_vector.reserve(size_vector_size);
  size_vector.push_back(features.size());
  for (const auto& x : features) {
    size_vector.push_back(static_cast<int>(x.size()));
    total_bytes += sizeof(float) * x.size();
  }
  size_vector.push_back(static_cast<int>(normalized_throughputs.size()));
  total_bytes += sizeof(float) * normalized_throughputs.size();
  size_vector.push_back(static_cast<int>(task_ids.size()));
  total_bytes += sizeof(int) * task_ids.size();
  size_vector.push_back(static_cast<int>(min_costs.size()));
  total_bytes += sizeof(float) * min_costs.size();

  CHECK_EQ(size_vector.size(), size_vector_size);

  // allocate memory
  out_data->reserve(total_bytes);
  char* ptr = out_data->data();

  // serialize size_vector
  memmove(ptr, reinterpret_cast<char*>(size_vector.data()), size_vector.size() * sizeof(int));
  ptr += size_vector.size() * sizeof(int);

  // serialize features
  for (auto& x : features) {
    memmove(ptr, x.data(), sizeof(float) * x.size());
    ptr += sizeof(float) * x.size();
    x.clear();
  }

  // serialize normalized_throughputs
  memmove(ptr, reinterpret_cast<char*>(normalized_throughputs.data()),
          normalized_throughputs.size() * sizeof(int));
  ptr += normalized_throughputs.size() * sizeof(int);

  // serialize task_ids
  memmove(ptr, reinterpret_cast<char*>(task_ids.data()), task_ids.size() * sizeof(int));
  ptr += task_ids.size() * sizeof(int);

  // serialize min_costs
  memmove(ptr, reinterpret_cast<char*>(min_costs.data()), min_costs.size() * sizeof(float));
  ptr += min_costs.size() * sizeof(float);

  CHECK_EQ(ptr - out_data->data(), total_bytes);

  return TVMByteArray{out_data->data(), total_bytes};
}

TVM_REGISTER_GLOBAL("auto_scheduler.GetPerStoreFeaturesFromFile")
    .set_body([](TVMArgs args, TVMRetValue* ret) {
      std::string filename = args[0];
      int max_lines = args[1];
      int max_n_bufs = args[2];

      std::vector<std::vector<float>> features;
      std::vector<float> normalized_throughputs;
      std::vector<int> task_ids;
      std::vector<float> min_costs;

      GetPerStoreFeaturesFromFile(filename, max_lines, max_n_bufs, &features,
                                  &normalized_throughputs, &task_ids);

      std::vector<char> byte_data;
      *ret = SerializeFeatures(std::move(features), std::move(normalized_throughputs),
                               std::move(task_ids), std::move(min_costs), &byte_data);
    });

TVM_REGISTER_GLOBAL("auto_scheduler.GetPerStoreFeaturesFromMeasurePairs")
    .set_body([](TVMArgs args, TVMRetValue* ret) {
      Array<MeasureInput> inputs = args[0];
      Array<MeasureResult> results = args[1];
      int skip_first_n_feature_extraction = args[2];
      int max_n_bufs = args[3];

      std::vector<std::vector<float>> features;
      std::vector<float> normalized_throughputs;
      std::vector<int> task_ids;
      std::vector<float> min_costs;

      GetPerStoreFeaturesFromMeasurePairs(inputs, results, skip_first_n_feature_extraction,
                                          max_n_bufs, &features, &normalized_throughputs,
                                          &task_ids, &min_costs);

      std::vector<char> byte_data;
      *ret = SerializeFeatures(std::move(features), std::move(normalized_throughputs),
                               std::move(task_ids), std::move(min_costs), &byte_data);
    });

TVM_REGISTER_GLOBAL("auto_scheduler.GetPerStoreFeaturesFromStates")
    .set_body([](TVMArgs args, TVMRetValue* ret) {
      Array<State> states = args[0];
      SearchTask task = args[1];
      int max_n_bufs = args[2];

      std::vector<std::vector<float>> features;
      std::vector<float> normalized_throughputs;
      std::vector<int> task_ids;
      std::vector<float> min_costs;

      GetPerStoreFeaturesFromStates(states, task, 0, max_n_bufs, &features);

      std::vector<char> byte_data;
      *ret = SerializeFeatures(std::move(features), std::move(normalized_throughputs),
                               std::move(task_ids), std::move(min_costs), &byte_data);
    });

TVM_REGISTER_GLOBAL("auto_scheduler.GetPerStoreFeatureNames")
    .set_body([](TVMArgs args, TVMRetValue* ret) {
      int max_n_bufs = args[0];
      std::vector<std::string> names;

      GetPerStoreFeatureName(max_n_bufs, &names);

      Array<String> arr;
      for (const auto& x : names) {
        arr.push_back(x);
      }
      *ret = arr;
    });

}  // namespace auto_scheduler
}  // namespace tvm<|MERGE_RESOLUTION|>--- conflicted
+++ resolved
@@ -1371,27 +1371,6 @@
         tir::transform::Sequential(Array<tvm::transform::Pass>{tir::transform::Simplify()});
     mod = optimize(std::move(mod));
     
-<<<<<<< HEAD
-    //static const PackedFunc* fexport = runtime::Registry::Get("my_func_call_module_export_library");
-    //static const PackedFunc* fbuild = runtime::Registry::Get("my_func_call_build");
-
-    //std::cout << task->target->str();
-    //auto rt = (*fbuild)(sch, tensors, task->target, task->target_host);
-    //std::cout << "\nCodegen\n";
-    //String tsrc = (*fexport)(rt, (std::string)task->workload_key);
-    //std::string src = (std::string)tsrc;
-
-    // std::cout << src ;
-    // Assembly-Level Feature Extraction
-    //size_t n_vfmadd231ss = count_frequency(src, "vfmadd231ss");
-    //size_t n_vmovups = count_frequency(src, "vmovups");
-
-    //std::cout << "vfmadd: " << n_vfmadd231ss <<  " vmov: " << n_vmovups << std::endl;
-=======
-    // static const PackedFunc* fexport = runtime::Registry::Get("my_func_call_module_export_library");
-    // static const PackedFunc* fbuild = runtime::Registry::Get("my_func_call_build");
-
-    // std::cout << task->target->str();
     // auto rt = (*fbuild)(sch, tensors, task->target, task->target_host);
     // std::cout << "\nCodegen\n";
     // String tsrc = (*fexport)(rt, (std::string)task->workload_key);
@@ -1403,7 +1382,6 @@
     // size_t n_vmovups = count_frequency(src, "vmovups");
 
     // std::cout << "vfmadd: " << n_vfmadd231ss <<  " vmov: " << n_vmovups << std::endl;
->>>>>>> 53f5f395
 
     const auto& it = mod->functions.find(global_var);
     ICHECK(it != mod->functions.end());
